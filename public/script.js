import { humanizedDateTime, favsToHotswap, getMessageTimeStamp, dragElement, isMobile, initRossMods } from './scripts/RossAscends-mods.js';
import { userStatsHandler, statMesProcess, initStats } from './scripts/stats.js';
import {
    generateKoboldWithStreaming,
    kai_settings,
    loadKoboldSettings,
    formatKoboldUrl,
    getKoboldGenerationData,
    kai_flags,
    setKoboldFlags,
} from './scripts/kai-settings.js';

import {
    textgenerationwebui_settings as textgen_settings,
    loadTextGenSettings,
    generateTextGenWithStreaming,
    getTextGenGenerationData,
    textgen_types,
    textgenerationwebui_banned_in_macros,
    getTextGenServer,
    validateTextGenUrl,
} from './scripts/textgen-settings.js';

const { MANCER, TOGETHERAI, OOBA, APHRODITE, OLLAMA } = textgen_types;

import {
    world_info,
    getWorldInfoPrompt,
    getWorldInfoSettings,
    setWorldInfoSettings,
    world_names,
    importEmbeddedWorldInfo,
    checkEmbeddedWorld,
    setWorldInfoButtonClass,
    importWorldInfo,
} from './scripts/world-info.js';

import {
    groups,
    selected_group,
    saveGroupChat,
    getGroups,
    generateGroupWrapper,
    deleteGroup,
    is_group_generating,
    resetSelectedGroup,
    select_group_chats,
    regenerateGroup,
    group_generation_id,
    getGroupChat,
    renameGroupMember,
    createNewGroupChat,
    getGroupPastChats,
    getGroupAvatar,
    openGroupChat,
    editGroup,
    deleteGroupChat,
    renameGroupChat,
    importGroupChat,
    getGroupBlock,
    getGroupCharacterCards,
    getGroupDepthPrompts,
} from './scripts/group-chats.js';

import {
    collapseNewlines,
    loadPowerUserSettings,
    playMessageSound,
    fixMarkdown,
    power_user,
    persona_description_positions,
    loadMovingUIState,
    getCustomStoppingStrings,
    MAX_CONTEXT_DEFAULT,
    MAX_RESPONSE_DEFAULT,
    renderStoryString,
    sortEntitiesList,
    registerDebugFunction,
    ui_mode,
    switchSimpleMode,
    flushEphemeralStoppingStrings,
} from './scripts/power-user.js';

import {
    setOpenAIMessageExamples,
    setOpenAIMessages,
    setupChatCompletionPromptManager,
    prepareOpenAIMessages,
    sendOpenAIRequest,
    loadOpenAISettings,
    oai_settings,
    openai_messages_count,
    chat_completion_sources,
    getChatCompletionModel,
    isOpenRouterWithInstruct,
} from './scripts/openai.js';

import {
    generateNovelWithStreaming,
    getNovelGenerationData,
    getKayraMaxContextTokens,
    getNovelTier,
    loadNovelPreset,
    loadNovelSettings,
    nai_settings,
    adjustNovelInstructionPrompt,
    loadNovelSubscriptionData,
} from './scripts/nai-settings.js';

import {
    createNewBookmark,
    showBookmarksButtons,
    createBranch,
} from './scripts/bookmarks.js';

import {
    horde_settings,
    loadHordeSettings,
    generateHorde,
    checkHordeStatus,
    getHordeModels,
    adjustHordeGenerationParams,
    MIN_LENGTH,
} from './scripts/horde.js';

import {
    debounce,
    delay,
    trimToEndSentence,
    countOccurrences,
    isOdd,
    sortMoments,
    timestampToMoment,
    download,
    isDataURL,
    getCharaFilename,
    isDigitsOnly,
    PAGINATION_TEMPLATE,
    waitUntilCondition,
    escapeRegex,
    resetScrollHeight,
    onlyUnique,
    getBase64Async,
    humanFileSize,
    Stopwatch,
} from './scripts/utils.js';

import { ModuleWorkerWrapper, doDailyExtensionUpdatesCheck, extension_settings, getContext, loadExtensionSettings, renderExtensionTemplate, runGenerationInterceptors, saveMetadataDebounced } from './scripts/extensions.js';
import { COMMENT_NAME_DEFAULT, executeSlashCommands, getSlashCommandsHelp, processChatSlashCommands, registerSlashCommand } from './scripts/slash-commands.js';
import {
    tag_map,
    tags,
    loadTagsSettings,
    printTagFilters,
    getTagsList,
    appendTagToList,
    createTagMapFromList,
    renameTagKey,
    importTags,
    tag_filter_types,
} from './scripts/tags.js';
import {
    SECRET_KEYS,
    readSecretState,
    secret_state,
    writeSecret,
} from './scripts/secrets.js';
import { EventEmitter } from './lib/eventemitter.js';
import { markdownExclusionExt } from './scripts/showdown-exclusion.js';
import { NOTE_MODULE_NAME, initAuthorsNote, metadata_keys, setFloatingPrompt, shouldWIAddPrompt } from './scripts/authors-note.js';
import { registerPromptManagerMigration } from './scripts/PromptManager.js';
import { getRegexedString, regex_placement } from './scripts/extensions/regex/engine.js';
import { FILTER_TYPES, FilterHelper } from './scripts/filters.js';
import { getCfgPrompt, getGuidanceScale, initCfg } from './scripts/cfg-scale.js';
import {
    force_output_sequence,
    formatInstructModeChat,
    formatInstructModePrompt,
    formatInstructModeExamples,
    getInstructStoppingSequences,
    autoSelectInstructPreset,
    formatInstructModeSystemPrompt,
    replaceInstructMacros,
} from './scripts/instruct-mode.js';
import { applyLocale, initLocales } from './scripts/i18n.js';
import { getFriendlyTokenizerName, getTokenCount, getTokenizerModel, initTokenizers, saveTokenCache } from './scripts/tokenizers.js';
import { createPersona, initPersonas, selectCurrentPersona, setPersonaDescription, updatePersonaNameIfExists } from './scripts/personas.js';
import { getBackgrounds, initBackgrounds, loadBackgroundSettings, background_settings } from './scripts/backgrounds.js';
import { hideLoader, showLoader } from './scripts/loader.js';
import { BulkEditOverlay, CharacterContextMenu } from './scripts/BulkEditOverlay.js';
import { loadMancerModels, loadOllamaModels, loadTogetherAIModels } from './scripts/textgen-models.js';
import { appendFileContent, hasPendingFileAttachment, populateFileAttachment, decodeStyleTags, encodeStyleTags } from './scripts/chats.js';
import { replaceVariableMacros } from './scripts/variables.js';
import { initPresetManager } from './scripts/preset-manager.js';

//exporting functions and vars for mods
export {
    Generate,
    getSettings,
    saveSettings,
    saveSettingsDebounced,
    printMessages,
    clearChat,
    getChat,
    getCharacters,
    callPopup,
    substituteParams,
    sendSystemMessage,
    addOneMessage,
    deleteLastMessage,
    resetChatState,
    select_rm_info,
    setCharacterId,
    setCharacterName,
    replaceCurrentChat,
    setOnlineStatus,
    displayOnlineStatus,
    setEditedMessageId,
    setSendButtonState,
    selectRightMenuWithAnimation,
    openCharacterChat,
    saveChat,
    messageFormatting,
    getExtensionPrompt,
    getExtensionPromptByName,
    showSwipeButtons,
    hideSwipeButtons,
    changeMainAPI,
    setGenerationProgress,
    updateChatMetadata,
    scrollChatToBottom,
    isStreamingEnabled,
    getThumbnailUrl,
    getStoppingStrings,
    reloadMarkdownProcessor,
    getCurrentChatId,
    chat,
    this_chid,
    selected_button,
    menu_type,
    settings,
    characters,
    online_status,
    main_api,
    api_server,
    system_messages,
    nai_settings,
    token,
    name1,
    name2,
    is_send_press,
    max_context,
    chat_metadata,
    streamingProcessor,
    default_avatar,
    system_message_types,
    talkativeness_default,
    default_ch_mes,
    extension_prompt_types,
    mesForShowdownParse,
    printCharacters,
    isOdd,
    countOccurrences,
};

showLoader();
// Yoink preloader entirely; it only exists to cover up unstyled content while loading JS
document.getElementById('preloader').remove();

// Allow target="_blank" in links
DOMPurify.addHook('afterSanitizeAttributes', function (node) {
    if ('target' in node) {
        node.setAttribute('target', '_blank');
        node.setAttribute('rel', 'noopener');
    }
});

DOMPurify.addHook('uponSanitizeAttribute', (_, data, config) => {
    if (!config['MESSAGE_SANITIZE']) {
        return;
    }
    switch (data.attrName) {
        case 'class': {
            if (data.attrValue) {
                data.attrValue = data.attrValue.split(' ').map((v) => {
                    if (v.startsWith('fa-') || v.startsWith('note-') || v === 'monospace') {
                        return v;
                    }

                    return 'custom-' + v;
                }).join(' ');
            }
            break;
        }
    }
});

// API OBJECT FOR EXTERNAL WIRING
window['SillyTavern'] = {};

// Event source init
export const event_types = {
    APP_READY: 'app_ready',
    EXTRAS_CONNECTED: 'extras_connected',
    MESSAGE_SWIPED: 'message_swiped',
    MESSAGE_SENT: 'message_sent',
    MESSAGE_RECEIVED: 'message_received',
    MESSAGE_EDITED: 'message_edited',
    MESSAGE_DELETED: 'message_deleted',
    IMPERSONATE_READY: 'impersonate_ready',
    CHAT_CHANGED: 'chat_id_changed',
    GENERATION_STARTED: 'generation_started',
    GENERATION_STOPPED: 'generation_stopped',
    EXTENSIONS_FIRST_LOAD: 'extensions_first_load',
    SETTINGS_LOADED: 'settings_loaded',
    SETTINGS_UPDATED: 'settings_updated',
    GROUP_UPDATED: 'group_updated',
    MOVABLE_PANELS_RESET: 'movable_panels_reset',
    SETTINGS_LOADED_BEFORE: 'settings_loaded_before',
    SETTINGS_LOADED_AFTER: 'settings_loaded_after',
    CHATCOMPLETION_SOURCE_CHANGED: 'chatcompletion_source_changed',
    CHATCOMPLETION_MODEL_CHANGED: 'chatcompletion_model_changed',
    OAI_PRESET_CHANGED_BEFORE: 'oai_preset_changed_before',
    OAI_PRESET_CHANGED_AFTER: 'oai_preset_changed_after',
    WORLDINFO_SETTINGS_UPDATED: 'worldinfo_settings_updated',
    CHARACTER_EDITED: 'character_edited',
    CHARACTER_PAGE_LOADED: 'character_page_loaded',
    CHARACTER_GROUP_OVERLAY_STATE_CHANGE_BEFORE: 'character_group_overlay_state_change_before',
    CHARACTER_GROUP_OVERLAY_STATE_CHANGE_AFTER: 'character_group_overlay_state_change_after',
    USER_MESSAGE_RENDERED: 'user_message_rendered',
    CHARACTER_MESSAGE_RENDERED: 'character_message_rendered',
    FORCE_SET_BACKGROUND: 'force_set_background',
    CHAT_DELETED: 'chat_deleted',
    GROUP_CHAT_DELETED: 'group_chat_deleted',
    GENERATE_BEFORE_COMBINE_PROMPTS: 'generate_before_combine_prompts',
};

export const eventSource = new EventEmitter();

eventSource.on(event_types.CHAT_CHANGED, processChatSlashCommands);

const characterGroupOverlay = new BulkEditOverlay();
const characterContextMenu = new CharacterContextMenu(characterGroupOverlay);
eventSource.on(event_types.CHARACTER_PAGE_LOADED, characterGroupOverlay.onPageLoad);
console.debug('Character context menu initialized', characterContextMenu);

hljs.addPlugin({ 'before:highlightElement': ({ el }) => { el.textContent = el.innerText; } });

// Markdown converter
let mesForShowdownParse; //intended to be used as a context to compare showdown strings against
let converter;
reloadMarkdownProcessor();

// array for prompt token calculations
console.debug('initializing Prompt Itemization Array on Startup');
const promptStorage = new localforage.createInstance({ name: 'SillyTavern_Prompts' });
let itemizedPrompts = [];

export const systemUserName = 'SillyTavern System';
let default_user_name = 'User';
let name1 = default_user_name;
let name2 = 'SillyTavern System';
let chat = [];
let safetychat = [
    {
        name: systemUserName,
        is_user: false,
        create_date: 0,
        mes: 'You deleted a character/chat and arrived back here for safety reasons! Pick another character!',
    },
];
let chatSaveTimeout;
let importFlashTimeout;
export let isChatSaving = false;
let chat_create_date = 0;
let firstRun = false;
let settingsReady = false;
let currentVersion = '0.0.0';

const default_ch_mes = 'Hello';
let count_view_mes = 0;
let generatedPromptCache = '';
let generation_started = new Date();
let characters = [];
let this_chid;
let saveCharactersPage = 0;
const default_avatar = 'img/ai4.png';
export const system_avatar = 'img/five.png';
export const comment_avatar = 'img/quill.png';
export let CLIENT_VERSION = 'SillyTavern:UNKNOWN:Cohee#1207'; // For Horde header
let optionsPopper = Popper.createPopper(document.getElementById('options_button'), document.getElementById('options'), {
    placement: 'top-start',
});
let exportPopper = Popper.createPopper(document.getElementById('export_button'), document.getElementById('export_format_popup'), {
    placement: 'left',
});
let rawPromptPopper = Popper.createPopper(document.getElementById('dialogue_popup'), document.getElementById('rawPromptPopup'), {
    placement: 'right',
});

let dialogueResolve = null;
let dialogueCloseStop = false;
let chat_metadata = {};
let streamingProcessor = null;
let crop_data = undefined;
let is_delete_mode = false;
let fav_ch_checked = false;
let scrollLock = false;
export let abortStatusCheck = new AbortController();

const durationSaveEdit = 1000;
const saveSettingsDebounced = debounce(() => saveSettings(), durationSaveEdit);
export const saveCharacterDebounced = debounce(() => $('#create_button').trigger('click'), durationSaveEdit);

const system_message_types = {
    HELP: 'help',
    WELCOME: 'welcome',
    GROUP: 'group',
    EMPTY: 'empty',
    GENERIC: 'generic',
    BOOKMARK_CREATED: 'bookmark_created',
    BOOKMARK_BACK: 'bookmark_back',
    NARRATOR: 'narrator',
    COMMENT: 'comment',
    SLASH_COMMANDS: 'slash_commands',
    FORMATTING: 'formatting',
    HOTKEYS: 'hotkeys',
    MACROS: 'macros',
};

const extension_prompt_types = {
    IN_PROMPT: 0,
    IN_CHAT: 1,
    BEFORE_PROMPT: 2,
};

export const MAX_INJECTION_DEPTH = 1000;

let system_messages = {};

function getSystemMessages() {
    system_messages = {
        help: {
            name: systemUserName,
            force_avatar: system_avatar,
            is_user: false,
            is_system: true,
            mes: renderTemplate('help'),
        },
        slash_commands: {
            name: systemUserName,
            force_avatar: system_avatar,
            is_user: false,
            is_system: true,
            mes: '',
        },
        hotkeys: {
            name: systemUserName,
            force_avatar: system_avatar,
            is_user: false,
            is_system: true,
            mes: renderTemplate('hotkeys'),
        },
        formatting: {
            name: systemUserName,
            force_avatar: system_avatar,
            is_user: false,
            is_system: true,
            mes: renderTemplate('formatting'),
        },
        macros: {
            name: systemUserName,
            force_avatar: system_avatar,
            is_user: false,
            is_system: true,
            mes: renderTemplate('macros'),
        },
        welcome:
        {
            name: systemUserName,
            force_avatar: system_avatar,
            is_user: false,
            is_system: true,
            mes: renderTemplate('welcome'),
        },
        group: {
            name: systemUserName,
            force_avatar: system_avatar,
            is_user: false,
            is_system: true,
            is_group: true,
            mes: 'Group chat created. Say \'Hi\' to lovely people!',
        },
        empty: {
            name: systemUserName,
            force_avatar: system_avatar,
            is_user: false,
            is_system: true,
            mes: 'No one hears you. <b>Hint&#58;</b> add more members to the group!',
        },
        generic: {
            name: systemUserName,
            force_avatar: system_avatar,
            is_user: false,
            is_system: true,
            mes: 'Generic system message. User `text` parameter to override the contents',
        },
        bookmark_created: {
            name: systemUserName,
            force_avatar: system_avatar,
            is_user: false,
            is_system: true,
            mes: 'Checkpoint created! Click here to open the checkpoint chat: <a class="bookmark_link" file_name="{0}" href="javascript:void(null);">{1}</a>',
        },
        bookmark_back: {
            name: systemUserName,
            force_avatar: system_avatar,
            is_user: false,
            is_system: true,
            mes: 'Click here to return to the previous chat: <a class="bookmark_link" file_name="{0}" href="javascript:void(null);">Return</a>',
        },
    };
}

// Register configuration migrations
registerPromptManagerMigration();

$(document).ajaxError(function myErrorHandler(_, xhr) {
    if (xhr.status == 403) {
        toastr.warning(
            'doubleCsrf errors in console are NORMAL in this case. If you want to run ST in multiple tabs, start the server with --disableCsrf option.',
            'Looks like you\'ve opened SillyTavern in another browser tab',
            { timeOut: 0, extendedTimeOut: 0, preventDuplicates: true },
        );
    }
});

function getUrlSync(url, cache = true) {
    return $.ajax({
        type: 'GET',
        url: url,
        cache: cache,
        async: false,
    }).responseText;
}

const templateCache = new Map();

export function renderTemplate(templateId, templateData = {}, sanitize = true, localize = true, fullPath = false) {
    try {
        const pathToTemplate = fullPath ? templateId : `/scripts/templates/${templateId}.html`;
        let template = templateCache.get(pathToTemplate);
        if (!template) {
            const templateContent = getUrlSync(pathToTemplate);
            template = Handlebars.compile(templateContent);
            templateCache.set(pathToTemplate, template);
        }
        let result = template(templateData);

        if (sanitize) {
            result = DOMPurify.sanitize(result);
        }

        if (localize) {
            result = applyLocale(result);
        }

        return result;
    } catch (err) {
        console.error('Error rendering template', templateId, templateData, err);
        toastr.error('Check the DevTools console for more information.', 'Error rendering template');
    }
}

async function getClientVersion() {
    try {
        const response = await fetch('/version');
        const data = await response.json();
        CLIENT_VERSION = data.agent;
        let displayVersion = `SillyTavern ${data.pkgVersion}`;
        currentVersion = data.pkgVersion;

        if (data.gitRevision && data.gitBranch) {
            displayVersion += ` '${data.gitBranch}' (${data.gitRevision})`;
        }

        $('#version_display').text(displayVersion);
        $('#version_display_welcome').text(displayVersion);
    } catch (err) {
        console.error('Couldn\'t get client version', err);
    }
}

function reloadMarkdownProcessor(render_formulas = false) {
    if (render_formulas) {
        converter = new showdown.Converter({
            emoji: true,
            underline: true,
            tables: true,
            parseImgDimensions: true,
            extensions: [
                showdownKatex(
                    {
                        delimiters: [
                            { left: '$$', right: '$$', display: true, asciimath: false },
                            { left: '$', right: '$', display: false, asciimath: true },
                        ],
                    },
                )],
        });
    }
    else {
        converter = new showdown.Converter({
            emoji: true,
            literalMidWordUnderscores: true,
            parseImgDimensions: true,
            tables: true,
        });
    }

    // Inject the dinkus extension after creating the converter
    // Maybe move this into power_user init?
    setTimeout(() => {
        if (power_user) {
            converter.addExtension(markdownExclusionExt(), 'exclusion');
        }
    }, 1);

    return converter;
}

function getCurrentChatId() {
    console.debug(`selectedGroup:${selected_group}, this_chid:${this_chid}`);
    if (selected_group) {
        return groups.find(x => x.id == selected_group)?.chat_id;
    }
    else if (this_chid) {
        return characters[this_chid]?.chat;
    }
}

const talkativeness_default = 0.5;
export const depth_prompt_depth_default = 4;
const per_page_default = 50;

var is_advanced_char_open = false;

var menu_type = ''; //what is selected in the menu
var selected_button = ''; //which button pressed
//create pole save
let create_save = {
    name: '',
    description: '',
    creator_notes: '',
    post_history_instructions: '',
    character_version: '',
    system_prompt: '',
    tags: '',
    creator: '',
    personality: '',
    first_message: '',
    avatar: '',
    scenario: '',
    mes_example: '',
    world: '',
    talkativeness: talkativeness_default,
    alternate_greetings: [],
    depth_prompt_prompt: '',
    depth_prompt_depth: depth_prompt_depth_default,
};

//animation right menu
export const ANIMATION_DURATION_DEFAULT = 125;
export let animation_duration = ANIMATION_DURATION_DEFAULT;
let animation_easing = 'ease-in-out';
let popup_type = '';
let chat_file_for_del = '';
let online_status = 'no_connection';

let api_server = '';

let is_send_press = false; //Send generation

let this_del_mes = -1;

//message editing and chat scroll position persistence
var this_edit_mes_chname = '';
var this_edit_mes_id;
var scroll_holder = 0;
var is_use_scroll_holder = false;

//settings
var settings;
export let koboldai_settings;
export let koboldai_setting_names;
var preset_settings = 'gui';
export let user_avatar = 'you.png';
export var amount_gen = 80; //default max length of AI generated responses
var max_context = 2048;

var swipes = true;
let extension_prompts = {};

var main_api;// = "kobold";
//novel settings
export let novelai_settings;
export let novelai_setting_names;
let abortController;

//css
var css_mes_bg = $('<div class="mes"></div>').css('background');
var css_send_form_display = $('<div id=send_form></div>').css('display');
const MAX_GENERATION_LOOPS = 5;

var kobold_horde_model = '';

let token;

var PromptArrayItemForRawPromptDisplay;

export let active_character = '';
export let active_group = '';
export const entitiesFilter = new FilterHelper(debounce(printCharacters, 100));

export function getRequestHeaders() {
    return {
        'Content-Type': 'application/json',
        'X-CSRF-Token': token,
    };
}

$.ajaxPrefilter((options, originalOptions, xhr) => {
    xhr.setRequestHeader('X-CSRF-Token', token);
});

async function firstLoadInit() {
    try {
        const tokenResponse = await fetch('/csrf-token');
        const tokenData = await tokenResponse.json();
        token = tokenData.token;
    } catch {
        hideLoader();
        toastr.error('Couldn\'t get CSRF token. Please refresh the page.', 'Error', { timeOut: 0, extendedTimeOut: 0, preventDuplicates: true });
        throw new Error('Initialization failed');
    }

    getSystemMessages();
    sendSystemMessage(system_message_types.WELCOME);
    initLocales();
    await readSecretState();
    await getClientVersion();
    await getSettings();
    await getUserAvatars();
    await getCharacters();
    await getBackgrounds();
    await initTokenizers();
    await initPresetManager();
    initBackgrounds();
    initAuthorsNote();
    initPersonas();
    initRossMods();
    initStats();
    initCfg();
    doDailyExtensionUpdatesCheck();
    hideLoader();
    await eventSource.emit(event_types.APP_READY);
}

function cancelStatusCheck() {
    abortStatusCheck?.abort();
    abortStatusCheck = new AbortController();
    setOnlineStatus('no_connection');
}

function displayOnlineStatus() {
    if (online_status == 'no_connection') {
        $('.online_status_indicator').removeClass('success');
        $('.online_status_text').text('No connection...');
    } else {
        $('.online_status_indicator').addClass('success');
        $('.online_status_text').text(online_status);
    }
}

/**
 * Sets the duration of JS animations.
 * @param {number} ms Duration in milliseconds. Resets to default if null.
 */
export function setAnimationDuration(ms = null) {
    animation_duration = ms ?? ANIMATION_DURATION_DEFAULT;
}

export function setActiveCharacter(character) {
    active_character = character;
}

export function setActiveGroup(group) {
    active_group = group;
}

/**
 * Gets the itemized prompts for a chat.
 * @param {string} chatId Chat ID to load
 */
export async function loadItemizedPrompts(chatId) {
    try {
        if (!chatId) {
            itemizedPrompts = [];
            return;
        }

        itemizedPrompts = await promptStorage.getItem(chatId);

        if (!itemizedPrompts) {
            itemizedPrompts = [];
        }
    } catch {
        console.log('Error loading itemized prompts for chat', chatId);
        itemizedPrompts = [];
    }
}

/**
 * Saves the itemized prompts for a chat.
 * @param {string} chatId Chat ID to save itemized prompts for
 */
export async function saveItemizedPrompts(chatId) {
    try {
        if (!chatId) {
            return;
        }

        await promptStorage.setItem(chatId, itemizedPrompts);
    } catch {
        console.log('Error saving itemized prompts for chat', chatId);
    }
}

/**
 * Replaces the itemized prompt text for a message.
 * @param {number} mesId Message ID to get itemized prompt for
 * @param {string} promptText New raw prompt text
 * @returns
 */
export async function replaceItemizedPromptText(mesId, promptText) {
    if (!Array.isArray(itemizedPrompts)) {
        itemizedPrompts = [];
    }

    const itemizedPrompt = itemizedPrompts.find(x => x.mesId === mesId);

    if (!itemizedPrompt) {
        return;
    }

    itemizedPrompt.rawPrompt = promptText;
}

/**
 * Deletes the itemized prompts for a chat.
 * @param {string} chatId Chat ID to delete itemized prompts for
 */
export async function deleteItemizedPrompts(chatId) {
    try {
        if (!chatId) {
            return;
        }

        await promptStorage.removeItem(chatId);
    } catch {
        console.log('Error deleting itemized prompts for chat', chatId);
    }
}

/**
 * Empties the itemized prompts array and caches.
 */
export async function clearItemizedPrompts() {
    try {
        await promptStorage.clear();
        itemizedPrompts = [];
    } catch {
        console.log('Error clearing itemized prompts');
    }
}

async function getStatusHorde() {
    try {
        const hordeStatus = await checkHordeStatus();
        online_status = hordeStatus ? 'Connected' : 'no_connection';
    }
    catch {
        online_status = 'no_connection';
    }

    return resultCheckStatus();
}

async function getStatusKobold() {
    let endpoint = api_server;

    if (!endpoint) {
        console.warn('No endpoint for status check');
        online_status = 'no_connection';
        return resultCheckStatus();
    }

    try {
        const response = await fetch('/api/backends/kobold/status', {
            method: 'POST',
            headers: getRequestHeaders(),
            body: JSON.stringify({
                main_api,
                api_server: endpoint,
            }),
            signal: abortStatusCheck.signal,
        });

        const data = await response.json();

        online_status = data?.model ?? 'no_connection';

        if (!data.koboldUnitedVersion) {
            throw new Error('Missing mandatory Kobold version in data:', data);
        }

        // Determine instruct mode preset
        autoSelectInstructPreset(online_status);

        // determine if we can use stop sequence and streaming
        setKoboldFlags(data.koboldUnitedVersion, data.koboldCppVersion);

        // We didn't get a 200 status code, but the endpoint has an explanation. Which means it DID connect, but I digress.
        if (online_status === 'no_connection' && data.response) {
            toastr.error(data.response, 'API Error', { timeOut: 5000, preventDuplicates: true });
        }
    } catch (err) {
        console.error('Error getting status', err);
        online_status = 'no_connection';
    }

    return resultCheckStatus();
}

async function getStatusTextgen() {
    const url = '/api/backends/text-completions/status';

    const endpoint = getTextGenServer();

    if (!endpoint) {
        console.warn('No endpoint for status check');
        online_status = 'no_connection';
        return resultCheckStatus();
    }

    try {
        const response = await fetch(url, {
            method: 'POST',
            headers: getRequestHeaders(),
            body: JSON.stringify({
                api_server: endpoint,
                api_type: textgen_settings.type,
                legacy_api: textgen_settings.legacy_api && (textgen_settings.type === OOBA || textgen_settings.type === APHRODITE),
            }),
            signal: abortStatusCheck.signal,
        });

        const data = await response.json();

        if (textgen_settings.type === MANCER) {
            loadMancerModels(data?.data);
            online_status = textgen_settings.mancer_model;
        } else if (textgen_settings.type === TOGETHERAI) {
            loadTogetherAIModels(data?.data);
            online_status = textgen_settings.togetherai_model;
        } else if (textgen_settings.type === OLLAMA) {
            loadOllamaModels(data?.data);
            online_status = textgen_settings.ollama_model || 'Connected';
        } else {
            online_status = data?.result;
        }

        if (!online_status) {
            online_status = 'no_connection';
        }

        // Determine instruct mode preset
        autoSelectInstructPreset(online_status);

        // We didn't get a 200 status code, but the endpoint has an explanation. Which means it DID connect, but I digress.
        if (online_status === 'no_connection' && data.response) {
            toastr.error(data.response, 'API Error', { timeOut: 5000, preventDuplicates: true });
        }
    } catch (err) {
        console.error('Error getting status', err);
        online_status = 'no_connection';
    }

    return resultCheckStatus();
}

async function getStatusNovel() {
    try {
        const result = await loadNovelSubscriptionData();

        if (!result) {
            throw new Error('Could not load subscription data');
        }

        online_status = getNovelTier();
    } catch {
        online_status = 'no_connection';
    }

    resultCheckStatus();
}

export function startStatusLoading() {
    $('.api_loading').show();
    $('.api_button').addClass('disabled');
}

export function stopStatusLoading() {
    $('.api_loading').hide();
    $('.api_button').removeClass('disabled');
}

export function resultCheckStatus() {
    displayOnlineStatus();
    stopStatusLoading();
}

export async function selectCharacterById(id) {
    if (characters[id] == undefined) {
        return;
    }

    if (isChatSaving) {
        toastr.info('Please wait until the chat is saved before switching characters.', 'Your chat is still saving...');
        return;
    }

    if (selected_group && is_group_generating) {
        return;
    }

    if (selected_group || this_chid !== id) {
        //if clicked on a different character from what was currently selected
        if (!is_send_press) {
            await clearChat();
            cancelTtsPlay();
            resetSelectedGroup();
            this_edit_mes_id = undefined;
            selected_button = 'character_edit';
            this_chid = id;
            chat.length = 0;
            chat_metadata = {};
            await getChat();
        }
    } else {
        //if clicked on character that was already selected
        selected_button = 'character_edit';
        select_selected_character(this_chid);
    }
}

function getTagBlock(item, entities) {
    let count = 0;

    for (const entity of entities) {
        if (entitiesFilter.isElementTagged(entity, item.id)) {
            count++;
        }
    }

    const template = $('#bogus_folder_template .bogus_folder_select').clone();
    template.attr({ 'tagid': item.id, 'id': `BogusFolder${item.id}` });
    template.find('.avatar').css({ 'background-color': item.color, 'color': item.color2 });
    template.find('.ch_name').text(item.name);
    template.find('.bogus_folder_counter').text(count);
    return template;
}

function getBackBlock() {
    const template = $('#bogus_folder_back_template .bogus_folder_select').clone();
    return template;
}

function getEmptyBlock() {
    const icons = ['fa-dragon', 'fa-otter', 'fa-kiwi-bird', 'fa-crow', 'fa-frog'];
    const texts = ['Here be dragons', 'Otterly empty', 'Kiwibunga', 'Pump-a-Rum', 'Croak it'];
    const roll = new Date().getMinutes() % icons.length;
    const emptyBlock = `
    <div class="empty_block">
        <i class="fa-solid ${icons[roll]} fa-4x"></i>
        <h1>${texts[roll]}</h1>
        <p>There are no items to display.</p>
    </div>`;
    return $(emptyBlock);
}

function getCharacterBlock(item, id) {
    let this_avatar = default_avatar;
    if (item.avatar != 'none') {
        this_avatar = getThumbnailUrl('avatar', item.avatar);
    }
    // Populate the template
    const template = $('#character_template .character_select').clone();
    template.attr({ 'chid': id, 'id': `CharID${id}` });
    template.find('img').attr('src', this_avatar);
    template.find('.avatar').attr('title', item.avatar);
    template.find('.ch_name').text(item.name);
    if (power_user.show_card_avatar_urls) {
        template.find('.ch_avatar_url').text(item.avatar);
    }
    template.find('.ch_fav_icon').css('display', 'none');
    template.toggleClass('is_fav', item.fav || item.fav == 'true');
    template.find('.ch_fav').val(item.fav);

    const description = item.data?.creator_notes?.split('\n', 1)[0] || '';
    if (description) {
        template.find('.ch_description').text(description);
    }
    else {
        template.find('.ch_description').hide();
    }

    const auxFieldName = power_user.aux_field || 'character_version';
    const auxFieldValue = (item.data && item.data[auxFieldName]) || '';
    if (auxFieldValue) {
        template.find('.character_version').text(auxFieldValue);
    }
    else {
        template.find('.character_version').hide();
    }

    // Display inline tags
    const tags = getTagsList(item.avatar);
    const tagsElement = template.find('.tags');
    tags.forEach(tag => appendTagToList(tagsElement, tag, {}));

    // Add to the list
    return template;
}

async function printCharacters(fullRefresh = false) {
    if (fullRefresh) {
        saveCharactersPage = 0;
        printTagFilters(tag_filter_types.character);
        printTagFilters(tag_filter_types.group_member);

        // Return to main list
        if (isBogusFolderOpen()) {
            entitiesFilter.setFilterData(FILTER_TYPES.TAG, { excluded: [], selected: [] });
        }

        await delay(1);
    }

    const storageKey = 'Characters_PerPage';
    const listId = '#rm_print_characters_block';
    const entities = getEntitiesList({ doFilter: true });

    $('#rm_print_characters_pagination').pagination({
        dataSource: entities,
        pageSize: Number(localStorage.getItem(storageKey)) || per_page_default,
        sizeChangerOptions: [10, 25, 50, 100, 250, 500, 1000],
        pageRange: 1,
        pageNumber: saveCharactersPage || 1,
        position: 'top',
        showPageNumbers: false,
        showSizeChanger: true,
        prevText: '<',
        nextText: '>',
        formatNavigator: PAGINATION_TEMPLATE,
        showNavigator: true,
        callback: function (data) {
            $(listId).empty();
            if (isBogusFolderOpen()) {
                $(listId).append(getBackBlock());
            }
            if (!data.length) {
                $(listId).append(getEmptyBlock());
            }
            for (const i of data) {
                switch (i.type) {
                    case 'character':
                        $(listId).append(getCharacterBlock(i.item, i.id));
                        break;
                    case 'group':
                        $(listId).append(getGroupBlock(i.item));
                        break;
                    case 'tag':
                        $(listId).append(getTagBlock(i.item, entities));
                        break;
                }
            }
            eventSource.emit(event_types.CHARACTER_PAGE_LOADED);
        },
        afterSizeSelectorChange: function (e) {
            localStorage.setItem(storageKey, e.target.value);
        },
        afterPaging: function (e) {
            saveCharactersPage = e;
        },
        afterRender: function () {
            $(listId).scrollTop(0);
        },
    });

    favsToHotswap();
}

/**
 * Indicates whether a user is currently in a bogus folder.
 * @returns {boolean} If currently viewing a folder
 */
function isBogusFolderOpen() {
    return !!entitiesFilter.getFilterData(FILTER_TYPES.TAG)?.bogus;
}

export function getEntitiesList({ doFilter } = {}) {
    function characterToEntity(character, id) {
        return { item: character, id, type: 'character' };
    }

    function groupToEntity(group) {
        return { item: group, id: group.id, type: 'group' };
    }

    function tagToEntity(tag) {
        return { item: structuredClone(tag), id: tag.id, type: 'tag' };
    }

    let entities = [
        ...characters.map((item, index) => characterToEntity(item, index)),
        ...groups.map(item => groupToEntity(item)),
        ...(power_user.bogus_folders ? tags.map(item => tagToEntity(item)) : []),
    ];

    if (doFilter) {
        entities = entitiesFilter.applyFilters(entities);
    }

    if (isBogusFolderOpen()) {
        // Get tags of entities within the bogus folder
        const filterData = structuredClone(entitiesFilter.getFilterData(FILTER_TYPES.TAG));
        entities = entities.filter(x => x.type !== 'tag');
        const otherTags = tags.filter(x => !filterData.selected.includes(x.id));
        const bogusTags = [];
        for (const entity of entities) {
            for (const tag of otherTags) {
                if (!bogusTags.includes(tag) && entitiesFilter.isElementTagged(entity, tag.id)) {
                    bogusTags.push(tag);
                }
            }
        }
        entities.push(...bogusTags.map(item => tagToEntity(item)));
    }

    sortEntitiesList(entities);
    return entities;
}

export async function getOneCharacter(avatarUrl) {
    const response = await fetch('/api/characters/get', {
        method: 'POST',
        headers: getRequestHeaders(),
        body: JSON.stringify({
            avatar_url: avatarUrl,
        }),
    });

    if (response.ok) {
        const getData = await response.json();
        getData['name'] = DOMPurify.sanitize(getData['name']);
        getData['chat'] = String(getData['chat']);

        const indexOf = characters.findIndex(x => x.avatar === avatarUrl);

        if (indexOf !== -1) {
            characters[indexOf] = getData;
        } else {
            toastr.error(`Character ${avatarUrl} not found in the list`, 'Error', { timeOut: 5000, preventDuplicates: true });
        }
    }
}

async function getCharacters() {
    var response = await fetch('/api/characters/all', {
        method: 'POST',
        headers: getRequestHeaders(),
        body: JSON.stringify({
            '': '',
        }),
    });
    if (response.ok === true) {
        var getData = ''; //RossAscends: reset to force array to update to account for deleted character.
        getData = await response.json();
        const load_ch_count = Object.getOwnPropertyNames(getData);
        for (var i = 0; i < load_ch_count.length; i++) {
            characters[i] = [];
            characters[i] = getData[i];
            characters[i]['name'] = DOMPurify.sanitize(characters[i]['name']);

            // For dropped-in cards
            if (!characters[i]['chat']) {
                characters[i]['chat'] = `${characters[i]['name']} - ${humanizedDateTime()}`;
            }

            characters[i]['chat'] = String(characters[i]['chat']);
        }
        if (this_chid != undefined && this_chid != 'invalid-safety-id') {
            $('#avatar_url_pole').val(characters[this_chid].avatar);
        }

        await getGroups();
        await printCharacters(true);
    }
}

async function delChat(chatfile) {
    const response = await fetch('/api/chats/delete', {
        method: 'POST',
        headers: getRequestHeaders(),
        body: JSON.stringify({
            chatfile: chatfile,
            avatar_url: characters[this_chid].avatar,
        }),
    });
    if (response.ok === true) {
        // choose another chat if current was deleted
        const name = chatfile.replace('.jsonl', '');
        if (name === characters[this_chid].chat) {
            chat_metadata = {};
            await replaceCurrentChat();
        }
        await eventSource.emit(event_types.CHAT_DELETED, name);
    }
}

async function replaceCurrentChat() {
    await clearChat();
    chat.length = 0;

    const chatsResponse = await fetch('/api/characters/chats', {
        method: 'POST',
        headers: getRequestHeaders(),
        body: JSON.stringify({ avatar_url: characters[this_chid].avatar }),
    });

    if (chatsResponse.ok) {
        const chats = Object.values(await chatsResponse.json());

        // pick existing chat
        if (chats.length && typeof chats[0] === 'object') {
            characters[this_chid].chat = chats[0].file_name.replace('.jsonl', '');
            $('#selected_chat_pole').val(characters[this_chid].chat);
            saveCharacterDebounced();
            await getChat();
        }

        // start new chat
        else {
            characters[this_chid].chat = `${name2} - ${humanizedDateTime()}`;
            $('#selected_chat_pole').val(characters[this_chid].chat);
            saveCharacterDebounced();
            await getChat();
        }
    }
}

export function showMoreMessages() {
    let messageId = Number($('#chat').children('.mes').first().attr('mesid'));
    let count = power_user.chat_truncation || Number.MAX_SAFE_INTEGER;

    console.debug('Inserting messages before', messageId, 'count', count, 'chat length', chat.length);
    const prevHeight = $('#chat').prop('scrollHeight');

    while (messageId > 0 && count > 0) {
        count--;
        messageId--;
        addOneMessage(chat[messageId], { insertBefore: messageId + 1, scroll: false, forceId: messageId });
    }

    if (messageId == 0) {
        $('#show_more_messages').remove();
    }

    const newHeight = $('#chat').prop('scrollHeight');
    $('#chat').scrollTop(newHeight - prevHeight);
}

async function printMessages() {
    let startIndex = 0;
    let count = power_user.chat_truncation || Number.MAX_SAFE_INTEGER;

    if (chat.length > count) {
        count_view_mes = chat.length - count;
        startIndex = count_view_mes;
        $('#chat').append('<div id="show_more_messages">Show more messages</div>');
    }

    for (let i = startIndex; i < chat.length; i++) {
        const item = chat[i];
        addOneMessage(item, { scroll: i === chat.length - 1 });
    }

    // Scroll to bottom when all images are loaded
    const images = document.querySelectorAll('#chat .mes img');
    let imagesLoaded = 0;

    for (let i = 0; i < images.length; i++) {
        const image = images[i];
        if (image instanceof HTMLImageElement) {
            if (image.complete) {
                incrementAndCheck();
            } else {
                image.addEventListener('load', incrementAndCheck);
            }
        }
    }

    function incrementAndCheck() {
        imagesLoaded++;
        if (imagesLoaded === images.length) {
            scrollChatToBottom();
        }
    }
}

async function clearChat() {
    count_view_mes = 0;
    extension_prompts = {};
    if (is_delete_mode) {
        $('#dialogue_del_mes_cancel').trigger('click');
    }
    $('#chat').children().remove();
    if ($('.zoomed_avatar[forChar]').length) {
        console.debug('saw avatars to remove');
        $('.zoomed_avatar[forChar]').remove();
    } else { console.debug('saw no avatars'); }

    await saveItemizedPrompts(getCurrentChatId());
    itemizedPrompts = [];
}

async function deleteLastMessage() {
    count_view_mes--;
    chat.length = chat.length - 1;
    $('#chat').children('.mes').last().remove();
    await eventSource.emit(event_types.MESSAGE_DELETED, chat.length);
}

export async function reloadCurrentChat() {
    await clearChat();
    chat.length = 0;

    if (selected_group) {
        await getGroupChat(selected_group);
    }
    else if (this_chid) {
        await getChat();
    }
    else {
        resetChatState();
        await printMessages();
        await eventSource.emit(event_types.CHAT_CHANGED, getCurrentChatId());
    }

    hideSwipeButtons();
    showSwipeButtons();
}

/**
 * Send the message currently typed into the chat box.
 */
export function sendTextareaMessage() {
    if (is_send_press) return;

    let generateType;
    // "Continue on send" is activated when the user hits "send" (or presses enter) on an empty chat box, and the last
    // message was sent from a character (not the user or the system).
    const textareaText = String($('#send_textarea').val());
    if (power_user.continue_on_send &&
        !textareaText  &&
        !selected_group &&
        chat.length &&
        !chat[chat.length - 1]['is_user'] &&
        !chat[chat.length - 1]['is_system']
    ) {
        generateType = 'continue';
    }

    Generate(generateType);
}

function messageFormatting(mes, ch_name, isSystem, isUser) {
    if (!mes) {
        return '';
    }

    mesForShowdownParse = mes;

    // Force isSystem = false on comment messages so they get formatted properly
    if (ch_name === COMMENT_NAME_DEFAULT && isSystem && !isUser) {
        isSystem = false;
    }

    // Let hidden messages have markdown
    if (isSystem && ch_name !== systemUserName) {
        isSystem = false;
    }

    // Prompt bias replacement should be applied on the raw message
    if (!power_user.show_user_prompt_bias && ch_name && !isUser && !isSystem) {
        mes = mes.replaceAll(substituteParams(power_user.user_prompt_bias), '');
    }

    if (!isSystem) {
        let regexPlacement;
        if (isUser) {
            regexPlacement = regex_placement.USER_INPUT;
        } else if (ch_name !== name2) {
            regexPlacement = regex_placement.SLASH_COMMAND;
        } else {
            regexPlacement = regex_placement.AI_OUTPUT;
        }

        // Always override the character name
        mes = getRegexedString(mes, regexPlacement, {
            characterOverride: ch_name,
            isMarkdown: true,
        });
    }

    if (power_user.auto_fix_generated_markdown) {
        mes = fixMarkdown(mes, true);
    }

    if (!isSystem && power_user.encode_tags) {
        mes = mes.replaceAll('<', '&lt;').replaceAll('>', '&gt;');
    }

    if ((this_chid === undefined || this_chid === 'invalid-safety-id') && !selected_group) {
        mes = mes
            .replace(/\*\*(.+?)\*\*/g, '<b>$1</b>')
            .replace(/\n/g, '<br/>');
    } else if (!isSystem) {
        mes = mes.replace(/```[\s\S]*?```|``[\s\S]*?``|`[\s\S]*?`|(".+?")|(\u201C.+?\u201D)/gm, function (match, p1, p2) {
            if (p1) {
                return '<q>"' + p1.replace(/"/g, '') + '"</q>';
            } else if (p2) {
                return '<q>“' + p2.replace(/\u201C|\u201D/g, '') + '”</q>';
            } else {
                return match;
            }
        });

        mes = mes.replaceAll('\\begin{align*}', '$$');
        mes = mes.replaceAll('\\end{align*}', '$$');
        mes = converter.makeHtml(mes);

        mes = mes.replace(/<code(.*)>[\s\S]*?<\/code>/g, function (match) {
            // Firefox creates extra newlines from <br>s in code blocks, so we replace them before converting newlines to <br>s.
            return match.replace(/\n/gm, '\u0000');
        });
        mes = mes.replace(/\n/g, '<br/>');
        mes = mes.replace(/\u0000/g, '\n'); // Restore converted newlines
        mes = mes.trim();

        mes = mes.replace(/<code(.*)>[\s\S]*?<\/code>/g, function (match) {
            return match.replace(/&amp;/g, '&');
        });
    }

    /*
    // Hides bias from empty messages send with slash commands
    if (isSystem) {
        mes = mes.replace(/\{\{[\s\S]*?\}\}/gm, "");
    }
    */

    if (!power_user.allow_name2_display && ch_name && !isUser && !isSystem) {
        mes = mes.replace(new RegExp(`(^|\n)${ch_name}:`, 'g'), '$1');
    }

    /** @type {any} */
    const config = { MESSAGE_SANITIZE: true, ADD_TAGS: ['custom-style'] };
    mes = encodeStyleTags(mes);
    mes = DOMPurify.sanitize(mes, config);
    mes = decodeStyleTags(mes);

    return mes;
}

/**
 * Inserts or replaces an SVG icon adjacent to the provided message's timestamp.
 *
 * If the `extra.api` is "openai" and `extra.model` contains the substring "claude",
 * the function fetches the "claude.svg". Otherwise, it fetches the SVG named after
 * the value in `extra.api`.
 *
 * @param {JQuery<HTMLElement>} mes - The message element containing the timestamp where the icon should be inserted or replaced.
 * @param {Object} extra - Contains the API and model details.
 * @param {string} extra.api - The name of the API, used to determine which SVG to fetch.
 * @param {string} extra.model - The model name, used to check for the substring "claude".
 */
function insertSVGIcon(mes, extra) {
    // Determine the SVG filename
    let modelName;

    // Claude on OpenRouter or Anthropic
    if (extra.api === 'openai' && extra.model?.toLowerCase().includes('claude')) {
        modelName = 'claude';
    }
    // OpenAI on OpenRouter
    else if (extra.api === 'openai' && extra.model?.toLowerCase().includes('openai')) {
        modelName = 'openai';
    }
    // OpenRouter website model or other models
    else if (extra.api === 'openai' && (extra.model === null || extra.model?.toLowerCase().includes('/'))) {
        modelName = 'openrouter';
    }
    // Everything else
    else {
        modelName = extra.api;
    }

    const image = new Image();
    // Add classes for styling and identification
    image.classList.add('icon-svg', 'timestamp-icon');
    image.src = `/img/${modelName}.svg`;
    image.title = `${extra?.api ? extra.api + ' - ' : ''}${extra?.model ?? ''}`;

    image.onload = async function () {
        // Check if an SVG already exists adjacent to the timestamp
        let existingSVG = mes.find('.timestamp').next('.timestamp-icon');

        if (existingSVG.length) {
            // Replace existing SVG
            existingSVG.replaceWith(image);
        } else {
            // Append the new SVG if none exists
            mes.find('.timestamp').after(image);
        }

        await SVGInject(this);
    };
}


function getMessageFromTemplate({
    mesId,
    characterName,
    isUser,
    avatarImg,
    bias,
    isSystem,
    title,
    timerValue,
    timerTitle,
    bookmarkLink,
    forceAvatar,
    timestamp,
    tokenCount,
    extra,
} = {}) {
    const mes = $('#message_template .mes').clone();
    mes.attr({
        'mesid': mesId,
        'ch_name': characterName,
        'is_user': isUser,
        'is_system': !!isSystem,
        'bookmark_link': bookmarkLink,
        'force_avatar': !!forceAvatar,
        'timestamp': timestamp,
    });
    mes.find('.avatar img').attr('src', avatarImg);
    mes.find('.ch_name .name_text').text(characterName);
    mes.find('.mes_bias').html(bias);
    mes.find('.timestamp').text(timestamp).attr('title', `${extra?.api ? extra.api + ' - ' : ''}${extra?.model ?? ''}`);
    mes.find('.mesIDDisplay').text(`#${mesId}`);
    tokenCount && mes.find('.tokenCounterDisplay').text(`${tokenCount}t`);
    title && mes.attr('title', title);
    timerValue && mes.find('.mes_timer').attr('title', timerTitle).text(timerValue);

    if (power_user.timestamp_model_icon && extra?.api) {
        insertSVGIcon(mes, extra);
    }

    return mes;
}

export function updateMessageBlock(messageId, message) {
    const messageElement = $(`#chat [mesid="${messageId}"]`);
    const text = message?.extra?.display_text ?? message.mes;
    messageElement.find('.mes_text').html(messageFormatting(text, message.name, message.is_system, message.is_user));
    addCopyToCodeBlocks(messageElement);
    appendMediaToMessage(message, messageElement);
}

export function appendMediaToMessage(mes, messageElement) {
    // Add image to message
    if (mes.extra?.image) {
        const chatHeight = $('#chat').prop('scrollHeight');
        const image = messageElement.find('.mes_img');
        const text = messageElement.find('.mes_text');
        const isInline = !!mes.extra?.inline_image;
        image.on('load', function () {
            const scrollPosition = $('#chat').scrollTop();
            const newChatHeight = $('#chat').prop('scrollHeight');
            const diff = newChatHeight - chatHeight;
            $('#chat').scrollTop(scrollPosition + diff);
        });
        image.attr('src', mes.extra?.image);
        image.attr('title', mes.extra?.title || mes.title || '');
        messageElement.find('.mes_img_container').addClass('img_extra');
        image.toggleClass('img_inline', isInline);
        text.toggleClass('displayNone', !isInline);
    }

    // Add file to message
    if (mes.extra?.file) {
        messageElement.find('.mes_file_container').remove();
        const messageId = messageElement.attr('mesid');
        const template = $('#message_file_template .mes_file_container').clone();
        template.find('.mes_file_name').text(mes.extra.file.name);
        template.find('.mes_file_size').text(humanFileSize(mes.extra.file.size));
        template.find('.mes_file_download').attr('mesid', messageId);
        template.find('.mes_file_delete').attr('mesid', messageId);
        messageElement.find('.mes_block').append(template);
    } else {
        messageElement.find('.mes_file_container').remove();
    }
}

/**
 * @deprecated Use appendMediaToMessage instead.
 */
export function appendImageToMessage(mes, messageElement) {
    appendMediaToMessage(mes, messageElement);
}

export function addCopyToCodeBlocks(messageElement) {
    const codeBlocks = $(messageElement).find('pre code');
    for (let i = 0; i < codeBlocks.length; i++) {
        hljs.highlightElement(codeBlocks.get(i));
        if (navigator.clipboard !== undefined) {
            const copyButton = document.createElement('i');
            copyButton.classList.add('fa-solid', 'fa-copy', 'code-copy');
            copyButton.title = 'Copy code';
            codeBlocks.get(i).appendChild(copyButton);
            copyButton.addEventListener('pointerup', function (event) {
                navigator.clipboard.writeText(codeBlocks.get(i).innerText);
                toastr.info('Copied!', '', { timeOut: 2000 });
            });
        }
    }
}


function addOneMessage(mes, { type = 'normal', insertAfter = null, scroll = true, insertBefore = null, forceId = null } = {}) {
    var messageText = mes['mes'];
    const momentDate = timestampToMoment(mes.send_date);
    const timestamp = momentDate.isValid() ? momentDate.format('LL LT') : '';

    if (mes?.extra?.display_text) {
        messageText = mes.extra.display_text;
    }

    // Forbidden black magic
    // This allows to use "continue" on user messages
    if (type === 'swipe' && mes.swipe_id === undefined) {
        mes.swipe_id = 0;
        mes.swipes = [mes.mes];
    }

    var avatarImg = getUserAvatar(user_avatar);
    const isSystem = mes.is_system;
    const title = mes.title;
    generatedPromptCache = '';

    //for non-user mesages
    if (!mes['is_user']) {
        if (mes.force_avatar) {
            avatarImg = mes.force_avatar;
        } else if (this_chid === undefined || this_chid === 'invalid-safety-id') {
            avatarImg = system_avatar;
        } else {
            if (characters[this_chid].avatar != 'none') {
                avatarImg = getThumbnailUrl('avatar', characters[this_chid].avatar);
            } else {
                avatarImg = default_avatar;
            }
        }
        //old processing:
        //if messge is from sytem, use the name provided in the message JSONL to proceed,
        //if not system message, use name2 (char's name) to proceed
        //characterName = mes.is_system || mes.force_avatar ? mes.name : name2;
    } else if (mes['is_user'] && mes['force_avatar']) {
        // Special case for persona images.
        avatarImg = mes['force_avatar'];
    }

    if (count_view_mes == 0) {
        messageText = substituteParams(messageText);
    }
    messageText = messageFormatting(
        messageText,
        mes.name,
        isSystem,
        mes.is_user,
    );
    const bias = messageFormatting(mes.extra?.bias ?? '');
    let bookmarkLink = mes?.extra?.bookmark_link ?? '';
    // Verify bookmarked chat still exists
    // Cohee: Commented out for now. I'm worried of performance issues.
    /*if (bookmarkLink !== '') {
        let chat_names = selected_group
            ? getGroupChatNames(selected_group)
            : Object.values(getPastCharacterChats()).map(({ file_name }) => file_name);

        if (!chat_names.includes(bookmarkLink)) {
            bookmarkLink = ''
        }
    }*/
    let params = {
        mesId: forceId ?? count_view_mes,
        characterName: mes.name,
        isUser: mes.is_user,
        avatarImg: avatarImg,
        bias: bias,
        isSystem: isSystem,
        title: title,
        bookmarkLink: bookmarkLink,
        forceAvatar: mes.force_avatar,
        timestamp: timestamp,
        extra: mes.extra,
        tokenCount: mes.extra?.token_count,
        ...formatGenerationTimer(mes.gen_started, mes.gen_finished, mes.extra?.token_count),
    };

    const HTMLForEachMes = getMessageFromTemplate(params);

    if (type !== 'swipe') {
        if (!insertAfter && !insertBefore) {
            $('#chat').append(HTMLForEachMes);
        }
        else if (insertAfter) {
            const target = $('#chat').find(`.mes[mesid="${insertAfter}"]`);
            $(HTMLForEachMes).insertAfter(target);
            $(HTMLForEachMes).find('.swipe_left').css('display', 'none');
            $(HTMLForEachMes).find('.swipe_right').css('display', 'none');
        } else {
            const target = $('#chat').find(`.mes[mesid="${insertBefore}"]`);
            $(HTMLForEachMes).insertBefore(target);
            $(HTMLForEachMes).find('.swipe_left').css('display', 'none');
            $(HTMLForEachMes).find('.swipe_right').css('display', 'none');
        }
    }

    function getMessageId() {
        if (typeof forceId == 'number') {
            return forceId;
        }

        return type == 'swipe' ? count_view_mes - 1 : count_view_mes;
    }

    const newMessageId = getMessageId();
    const newMessage = $(`#chat [mesid="${newMessageId}"]`);
    const isSmallSys = mes?.extra?.isSmallSys;
    newMessage.data('isSystem', isSystem);

    if (isSystem) {
        // newMessage.find(".mes_edit").hide();
        newMessage.find('.mes_prompt').hide(); //don't need prompt button for sys
    }

    if (isSmallSys === true) {
        newMessage.addClass('smallSysMes');
    }

    // don't need prompt button for user
    if (params.isUser === true) {
        newMessage.find('.mes_prompt').hide();
        //console.log(`hiding prompt for user mesID ${params.mesId}`);
    }

    //shows or hides the Prompt display button
    let mesIdToFind = type == 'swipe' ? params.mesId - 1 : params.mesId;  //Number(newMessage.attr('mesId'));

    //if we have itemized messages, and the array isn't null..
    if (params.isUser === false && itemizedPrompts.length !== 0 && itemizedPrompts.length !== null) {
        // console.log('looking through itemized prompts...');
        //console.log(`mesIdToFind = ${mesIdToFind} from ${params.avatarImg}`);
        //console.log(`itemizedPrompts.length = ${itemizedPrompts.length}`)
        //console.log(itemizedPrompts);

        for (var i = 0; i < itemizedPrompts.length; i++) {
            //console.log(`itemized array item ${i} is MesID ${Number(itemizedPrompts[i].mesId)}, does it match ${Number(mesIdToFind)}?`);
            if (Number(itemizedPrompts[i].mesId) === Number(mesIdToFind)) {
                newMessage.find('.mes_prompt').show();
                //console.log(`showing button for mesID ${params.mesId} from ${params.characterName}`);
                break;

            } /*else {
                console.log(`no cache obj for mesID ${mesIdToFind}, hiding this prompt button`);
                newMessage.find(".mes_prompt").hide();
                console.log(itemizedPrompts);
            } */
        }
    } else {
        //console.log('itemizedprompt array empty null, or user, hiding this prompt buttons');
        //$(".mes_prompt").hide();
        newMessage.find('.mes_prompt').hide();
        //console.log(itemizedPrompts);
    }

    newMessage.find('.avatar img').on('error', function () {
        $(this).hide();
        $(this).parent().html('<div class="missing-avatar fa-solid fa-user-slash"></div>');
    });

    if (type === 'swipe') {
        const swipeMessage = $('#chat').find(`[mesid="${count_view_mes - 1}"]`);
        swipeMessage.find('.mes_text').html('');
        swipeMessage.find('.mes_text').append(messageText);
        appendMediaToMessage(mes, swipeMessage);
        swipeMessage.attr('title', title);
        swipeMessage.find('.timestamp').text(timestamp).attr('title', `${params.extra.api} - ${params.extra.model}`);
        if (power_user.timestamp_model_icon && params.extra?.api) {
            insertSVGIcon(swipeMessage, params.extra);
        }

        if (mes.swipe_id == mes.swipes.length - 1) {
            swipeMessage.find('.mes_timer').text(params.timerValue);
            swipeMessage.find('.mes_timer').attr('title', params.timerTitle);
            swipeMessage.find('.tokenCounterDisplay').text(`${params.tokenCount}t`);
        } else {
            swipeMessage.find('.mes_timer').html('');
            swipeMessage.find('.tokenCounterDisplay').html('');
        }
    } else if (typeof forceId == 'number') {
        $('#chat').find(`[mesid="${forceId}"]`).find('.mes_text').append(messageText);
        appendMediaToMessage(mes, newMessage);
        hideSwipeButtons();
        showSwipeButtons();
    } else {
        $('#chat').find(`[mesid="${count_view_mes}"]`).find('.mes_text').append(messageText);
        appendMediaToMessage(mes, newMessage);
        hideSwipeButtons();
        count_view_mes++;
    }

    addCopyToCodeBlocks(newMessage);

    // Don't scroll if not inserting last
    if (!insertAfter && !insertBefore && scroll) {
        $('#chat .mes').last().addClass('last_mes');
        $('#chat .mes').eq(-2).removeClass('last_mes');

        hideSwipeButtons();
        showSwipeButtons();
        scrollChatToBottom();
    }
}

/**
 * Returns the URL of the avatar for the given user avatar Id.
 * @param {string} avatarImg User avatar Id
 * @returns {string} User avatar URL
 */
export function getUserAvatar(avatarImg) {
    return `User Avatars/${avatarImg}`;
}

/**
 * Returns the URL of the avatar for the given character Id.
 * @param {number} characterId Character Id
 * @returns {string} Avatar URL
 */
export function getCharacterAvatar(characterId) {
    const character = characters[characterId];
    const avatarImg = character?.avatar;

    if (!avatarImg || avatarImg === 'none') {
        return default_avatar;
    }

    return formatCharacterAvatar(avatarImg);
}

export function formatCharacterAvatar(characterAvatar) {
    return `characters/${characterAvatar}`;
}

/**
 * Formats the title for the generation timer.
 * @param {Date} gen_started Date when generation was started
 * @param {Date} gen_finished Date when generation was finished
 * @param {number} tokenCount Number of tokens generated (0 if not available)
 * @returns {Object} Object containing the formatted timer value and title
 * @example
 * const { timerValue, timerTitle } = formatGenerationTimer(gen_started, gen_finished, tokenCount);
 * console.log(timerValue); // 1.2s
 * console.log(timerTitle); // Generation queued: 12:34:56 7 Jan 2021\nReply received: 12:34:57 7 Jan 2021\nTime to generate: 1.2 seconds\nToken rate: 5 t/s
 */
function formatGenerationTimer(gen_started, gen_finished, tokenCount) {
    if (!gen_started || !gen_finished) {
        return {};
    }

    const dateFormat = 'HH:mm:ss D MMM YYYY';
    const start = moment(gen_started);
    const finish = moment(gen_finished);
    const seconds = finish.diff(start, 'seconds', true);
    const timerValue = `${seconds.toFixed(1)}s`;
    const timerTitle = [
        `Generation queued: ${start.format(dateFormat)}`,
        `Reply received: ${finish.format(dateFormat)}`,
        `Time to generate: ${seconds} seconds`,
        tokenCount > 0 ? `Token rate: ${Number(tokenCount / seconds).toFixed(1)} t/s` : '',
    ].join('\n');

    if (isNaN(seconds)) {
        return { timerValue: '', timerTitle };
    }

    return { timerValue, timerTitle };
}

function scrollChatToBottom() {
    if (power_user.auto_scroll_chat_to_bottom) {
        const chatElement = $('#chat');
        let position = chatElement[0].scrollHeight;

        if (power_user.waifuMode) {
            const lastMessage = chatElement.find('.mes').last();
            if (lastMessage.length) {
                const lastMessagePosition = lastMessage.position().top;
                position = chatElement.scrollTop() + lastMessagePosition;
            }
        }

        chatElement.scrollTop(position);
    }
}

/**
 * Returns the ID of the last message in the chat.
 * @returns {string} The ID of the last message in the chat.
 */
function getLastMessageId() {
    const index = chat?.length - 1;

    if (!isNaN(index) && index >= 0) {
        return String(index);
    }

    return '';
}

/**
 * Returns the ID of the first message included in the context.
 * @returns {string} The ID of the first message in the context.
 */
function getFirstIncludedMessageId() {
    const index = document.querySelector('.lastInContext')?.getAttribute('mesid');

    if (!isNaN(index) && index >= 0) {
        return String(index);
    }

    return '';
}

/**
 * Returns the last message in the chat.
 * @returns {string} The last message in the chat.
 */
function getLastMessage() {
    const index = chat?.length - 1;

    if (!isNaN(index) && index >= 0) {
        return chat[index].mes;
    }

    return '';
}

/**
 * Returns the ID of the last swipe.
 * @returns {string} The 1-based ID of the last swipe
 */
function getLastSwipeId() {
    const index = chat?.length - 1;

    if (!isNaN(index) && index >= 0) {
        const swipes = chat[index].swipes;

        if (!Array.isArray(swipes) || swipes.length === 0) {
            return '';
        }

        return String(swipes.length);
    }

    return '';
}

/**
 * Returns the ID of the current swipe.
 * @returns {string} The 1-based ID of the current swipe.
 */
function getCurrentSwipeId() {
    const index = chat?.length - 1;

    if (!isNaN(index) && index >= 0) {
        const swipeId = chat[index].swipe_id;

        if (swipeId === undefined || isNaN(swipeId)) {
            return '';
        }

        return String(swipeId + 1);
    }

    return '';
}

/**
 * Substitutes {{macro}} parameters in a string.
 * @param {string} content - The string to substitute parameters in.
 * @param {*} _name1 - The name of the user. Uses global name1 if not provided.
 * @param {*} _name2 - The name of the character. Uses global name2 if not provided.
 * @param {*} _original - The original message for {{original}} substitution.
 * @param {*} _group - The group members list for {{group}} substitution.
 * @returns {string} The string with substituted parameters.
 */
function substituteParams(content, _name1, _name2, _original, _group, _replaceCharacterCard = true) {
    _name1 = _name1 ?? name1;
    _name2 = _name2 ?? name2;
    _group = _group ?? name2;

    if (!content) {
        return '';
    }

    // Replace {{original}} with the original message
    // Note: only replace the first instance of {{original}}
    // This will hopefully prevent the abuse
    if (typeof _original === 'string') {
        content = content.replace(/{{original}}/i, _original);
    }
    content = diceRollReplace(content);
    content = replaceInstructMacros(content);
    content = replaceVariableMacros(content);
    content = content.replace(/{{newline}}/gi, '\n');
    content = content.replace(/{{input}}/gi, String($('#send_textarea').val()));

    if (_replaceCharacterCard) {
        const fields = getCharacterCardFields();
        content = content.replace(/{{charPrompt}}/gi, fields.system || '');
        content = content.replace(/{{charJailbreak}}/gi, fields.jailbreak || '');
        content = content.replace(/{{description}}/gi, fields.description || '');
        content = content.replace(/{{personality}}/gi, fields.personality || '');
        content = content.replace(/{{scenario}}/gi, fields.scenario || '');
        content = content.replace(/{{persona}}/gi, fields.persona || '');
        content = content.replace(/{{mesExamples}}/gi, fields.mesExamples || '');
    }

    content = content.replace(/{{maxPrompt}}/gi, () => String(getMaxContextSize()));
    content = content.replace(/{{user}}/gi, _name1);
    content = content.replace(/{{char}}/gi, _name2);
    content = content.replace(/{{charIfNotGroup}}/gi, _group);
    content = content.replace(/{{group}}/gi, _group);
    content = content.replace(/{{lastMessage}}/gi, getLastMessage());
    content = content.replace(/{{lastMessageId}}/gi, getLastMessageId());
    content = content.replace(/{{firstIncludedMessageId}}/gi, getFirstIncludedMessageId());
    content = content.replace(/{{lastSwipeId}}/gi, getLastSwipeId());
    content = content.replace(/{{currentSwipeId}}/gi, getCurrentSwipeId());

    content = content.replace(/<USER>/gi, _name1);
    content = content.replace(/<BOT>/gi, _name2);
    content = content.replace(/<CHARIFNOTGROUP>/gi, _group);
    content = content.replace(/<GROUP>/gi, _group);

    content = content.replace(/\{\{\/\/([\s\S]*?)\}\}/gm, '');

    content = content.replace(/{{time}}/gi, moment().format('LT'));
    content = content.replace(/{{date}}/gi, moment().format('LL'));
    content = content.replace(/{{weekday}}/gi, moment().format('dddd'));
    content = content.replace(/{{isotime}}/gi, moment().format('HH:mm'));
    content = content.replace(/{{isodate}}/gi, moment().format('YYYY-MM-DD'));

    content = content.replace(/{{datetimeformat +([^}]*)}}/gi, (_, format) => {
        const formattedTime = moment().format(format);
        return formattedTime;
    });
    content = content.replace(/{{idle_duration}}/gi, () => getTimeSinceLastMessage());
    content = content.replace(/{{time_UTC([-+]\d+)}}/gi, (_, offset) => {
        const utcOffset = parseInt(offset, 10);
        const utcTime = moment().utc().utcOffset(utcOffset).format('LT');
        return utcTime;
    });
    content = bannedWordsReplace(content);
    content = randomReplace(content);
    return content;
}

/**
 * Replaces banned words in macros with an empty string.
 * Adds them to textgenerationwebui ban list.
 * @param {string} inText Text to replace banned words in
 * @returns {string} Text without the "banned" macro
 */
function bannedWordsReplace(inText) {
    if (!inText) {
        return '';
    }

    const banPattern = /{{banned "(.*)"}}/gi;

    if (main_api == 'textgenerationwebui') {
        const bans = inText.matchAll(banPattern);
        if (bans) {
            for (const banCase of bans) {
                console.log('Found banned words in macros: ' + banCase[1]);
                textgenerationwebui_banned_in_macros.push(banCase[1]);
            }
        }
    }

    inText = inText.replaceAll(banPattern, '');
    return inText;
}

function getTimeSinceLastMessage() {
    const now = moment();

    if (Array.isArray(chat) && chat.length > 0) {
        let lastMessage;
        let takeNext = false;

        for (let i = chat.length - 1; i >= 0; i--) {
            const message = chat[i];

            if (message.is_system) {
                continue;
            }

            if (message.is_user && takeNext) {
                lastMessage = message;
                break;
            }

            takeNext = true;
        }

        if (lastMessage?.send_date) {
            const lastMessageDate = timestampToMoment(lastMessage.send_date);
            const duration = moment.duration(now.diff(lastMessageDate));
            return duration.humanize();
        }
    }

    return 'just now';
}

function randomReplace(input, emptyListPlaceholder = '') {
    const randomPatternNew = /{{random\s?::\s?([^}]+)}}/gi;
    const randomPatternOld = /{{random\s?:\s?([^}]+)}}/gi;

    if (randomPatternNew.test(input)) {
        return input.replace(randomPatternNew, (match, listString) => {
            //split on double colons instead of commas to allow for commas inside random items
            const list = listString.split('::').filter(item => item.length > 0);
            if (list.length === 0) {
                return emptyListPlaceholder;
            }
            var rng = new Math.seedrandom('added entropy.', { entropy: true });
            const randomIndex = Math.floor(rng() * list.length);
            //trim() at the end to allow for empty random values
            return list[randomIndex].trim();
        });
    } else if (randomPatternOld.test(input)) {
        return input.replace(randomPatternOld, (match, listString) => {
            const list = listString.split(',').map(item => item.trim()).filter(item => item.length > 0);
            if (list.length === 0) {
                return emptyListPlaceholder;
            }
            var rng = new Math.seedrandom('added entropy.', { entropy: true });
            const randomIndex = Math.floor(rng() * list.length);
            return list[randomIndex];
        });
    } else {
        return input;
    }
}

function diceRollReplace(input, invalidRollPlaceholder = '') {
    const rollPattern = /{{roll[ : ]([^}]+)}}/gi;

    return input.replace(rollPattern, (match, matchValue) => {
        let formula = matchValue.trim();

        if (isDigitsOnly(formula)) {
            formula = `1d${formula}`;
        }

        const isValid = droll.validate(formula);

        if (!isValid) {
            console.debug(`Invalid roll formula: ${formula}`);
            return invalidRollPlaceholder;
        }

        const result = droll.roll(formula);
        return new String(result.total);
    });
}

/**
 * Gets stopping sequences for the prompt.
 * @param {boolean} isImpersonate A request is made to impersonate a user
 * @param {boolean} isContinue A request is made to continue the message
 * @returns {string[]} Array of stopping strings
 */
function getStoppingStrings(isImpersonate, isContinue) {
    const charString = `\n${name2}:`;
    const userString = `\n${name1}:`;
    const result = isImpersonate ? [charString] : [userString];

    result.push(userString);

    if (isContinue && Array.isArray(chat) && chat[chat.length - 1]?.is_user) {
        result.push(charString);
    }

    // Add other group members as the stopping strings
    if (selected_group) {
        const group = groups.find(x => x.id === selected_group);

        if (group && Array.isArray(group.members)) {
            const names = group.members
                .map(x => characters.find(y => y.avatar == x))
                .filter(x => x && x.name && x.name !== name2)
                .map(x => `\n${x.name}:`);
            result.push(...names);
        }
    }

    result.push(...getInstructStoppingSequences());
    result.push(...getCustomStoppingStrings());

    if (power_user.single_line) {
        result.unshift('\n');
    }

    return result.filter(onlyUnique);
}

/**
 * Background generation based on the provided prompt.
 * @param {string} quiet_prompt Instruction prompt for the AI
 * @param {boolean} quietToLoud Whether the message should be sent in a foreground (loud) or background (quiet) mode
 * @param {boolean} skipWIAN whether to skip addition of World Info and Author's Note into the prompt
 * @param {string} quietImage Image to use for the quiet prompt
 * @returns
 */
export async function generateQuietPrompt(quiet_prompt, quietToLoud, skipWIAN, quietImage = null) {
    console.log('got into genQuietPrompt');
    const generateFinished = await Generate('quiet', { quiet_prompt, quietToLoud, skipWIAN: skipWIAN, force_name2: true, quietImage: quietImage });
    return generateFinished;
}

async function processCommands(message) {
    const previousText = String($('#send_textarea').val());
    const result = await executeSlashCommands(message);

    if (!result || typeof result !== 'object') {
        return null;
    }

    const currentText = String($('#send_textarea').val());

    if (previousText === currentText) {
        $('#send_textarea').val(result.newText).trigger('input');
    }

    // interrupt generation if the input was nothing but a command
    if (message.length > 0 && result?.newText.length === 0) {
        return true;
    }

    return result?.interrupt;
}

function sendSystemMessage(type, text, extra = {}) {
    const systemMessage = system_messages[type];

    if (!systemMessage) {
        return;
    }

    const newMessage = { ...systemMessage, send_date: getMessageTimeStamp() };

    if (text) {
        newMessage.mes = text;
    }

    if (type == system_message_types.SLASH_COMMANDS) {
        newMessage.mes = getSlashCommandsHelp();
    }

    if (!newMessage.extra) {
        newMessage.extra = {};
    }

    newMessage.extra = Object.assign(newMessage.extra, extra);
    newMessage.extra.type = type;

    chat.push(newMessage);
    addOneMessage(newMessage);
    is_send_press = false;
}

export function extractMessageBias(message) {
    if (!message) {
        return null;
    }

    try {
        const biasHandlebars = Handlebars.create();
        const biasMatches = [];
        biasHandlebars.registerHelper('bias', function (text) {
            biasMatches.push(text);
            return '';
        });
        const template = biasHandlebars.compile(message);
        template({});

        if (biasMatches && biasMatches.length > 0) {
            return ` ${biasMatches.join(' ')}`;
        }

        return '';
    } catch {
        return '';
    }
}

/**
 * Removes impersonated group member lines from the group member messages.
 * Doesn't do anything if group reply trimming is disabled.
 * @param {string} getMessage Group message
 * @returns Cleaned-up group message
 */
function cleanGroupMessage(getMessage) {
    if (power_user.disable_group_trimming) {
        return getMessage;
    }

    const group = groups.find((x) => x.id == selected_group);

    if (group && Array.isArray(group.members) && group.members) {
        for (let member of group.members) {
            const character = characters.find(x => x.avatar == member);

            if (!character) {
                continue;
            }

            const name = character.name;

            // Skip current speaker.
            if (name === name2) {
                continue;
            }

            const regex = new RegExp(`(^|\n)${escapeRegex(name)}:`);
            const nameMatch = getMessage.match(regex);
            if (nameMatch) {
                getMessage = getMessage.substring(0, nameMatch.index);
            }
        }
    }
    return getMessage;
}

function addPersonaDescriptionExtensionPrompt() {
    if (!power_user.persona_description) {
        return;
    }

    const promptPositions = [persona_description_positions.BOTTOM_AN, persona_description_positions.TOP_AN];

    if (promptPositions.includes(power_user.persona_description_position) && shouldWIAddPrompt) {
        const originalAN = extension_prompts[NOTE_MODULE_NAME].value;
        const ANWithDesc = power_user.persona_description_position === persona_description_positions.TOP_AN
            ? `${power_user.persona_description}\n${originalAN}`
            : `${originalAN}\n${power_user.persona_description}`;

        setExtensionPrompt(NOTE_MODULE_NAME, ANWithDesc, chat_metadata[metadata_keys.position], chat_metadata[metadata_keys.depth], extension_settings.note.allowWIScan);
    }
}

function getAllExtensionPrompts() {
    const value = Object
        .values(extension_prompts)
        .filter(x => x.value)
        .map(x => x.value.trim())
        .join('\n');

    return value.length ? substituteParams(value) : '';
}

// Wrapper to fetch extension prompts by module name
function getExtensionPromptByName(moduleName) {
    if (moduleName) {
        return substituteParams(extension_prompts[moduleName]?.value);
    } else {
        return;
    }
}

function getExtensionPrompt(position = 0, depth = undefined, separator = '\n') {
    let extension_prompt = Object.keys(extension_prompts)
        .sort()
        .map((x) => extension_prompts[x])
        .filter(x => x.position == position && x.value && (depth === undefined || x.depth == depth))
        .map(x => x.value.trim())
        .join(separator);
    if (extension_prompt.length && !extension_prompt.startsWith(separator)) {
        extension_prompt = separator + extension_prompt;
    }
    if (extension_prompt.length && !extension_prompt.endsWith(separator)) {
        extension_prompt = extension_prompt + separator;
    }
    if (extension_prompt.length) {
        extension_prompt = substituteParams(extension_prompt);
    }
    return extension_prompt;
}

export function baseChatReplace(value, name1, name2) {
    if (value !== undefined && value.length > 0) {
        const _ = undefined;
        value = substituteParams(value, name1, name2, _, _, false);

        if (power_user.collapse_newlines) {
            value = collapseNewlines(value);
        }

        value = value.replace(/\r/g, '');
    }
    return value;
}

/**
 * Returns the character card fields for the current character.
 * @returns {{system: string, mesExamples: string, description: string, personality: string, persona: string, scenario: string, jailbreak: string}}
 */
function getCharacterCardFields() {
    const result = { system: '', mesExamples: '', description: '', personality: '', persona: '', scenario: '', jailbreak: '' };
    const character = characters[this_chid];

    if (!character) {
        return result;
    }

    const scenarioText = chat_metadata['scenario'] || characters[this_chid].scenario;
    result.description = baseChatReplace(characters[this_chid].description.trim(), name1, name2);
    result.personality = baseChatReplace(characters[this_chid].personality.trim(), name1, name2);
    result.scenario = baseChatReplace(scenarioText.trim(), name1, name2);
    result.mesExamples = baseChatReplace(characters[this_chid].mes_example.trim(), name1, name2);
    result.persona = baseChatReplace(power_user.persona_description.trim(), name1, name2);
    result.system = power_user.prefer_character_prompt ? baseChatReplace(characters[this_chid].data?.system_prompt?.trim(), name1, name2) : '';
    result.jailbreak = power_user.prefer_character_jailbreak ? baseChatReplace(characters[this_chid].data?.post_history_instructions?.trim(), name1, name2) : '';

    if (selected_group) {
        const groupCards = getGroupCharacterCards(selected_group, Number(this_chid));

        if (groupCards) {
            result.description = groupCards.description;
            result.personality = groupCards.personality;
            result.scenario = groupCards.scenario;
            result.mesExamples = groupCards.mesExamples;
        }
    }

    return result;
}

function isStreamingEnabled() {
    const noStreamSources = [chat_completion_sources.SCALE, chat_completion_sources.AI21];
    return ((main_api == 'openai' && oai_settings.stream_openai && !noStreamSources.includes(oai_settings.chat_completion_source) && !(oai_settings.chat_completion_source == chat_completion_sources.MAKERSUITE && oai_settings.google_model.includes('bison')))
        || (main_api == 'kobold' && kai_settings.streaming_kobold && kai_flags.can_use_streaming)
        || (main_api == 'novel' && nai_settings.streaming_novel)
        || (main_api == 'textgenerationwebui' && textgen_settings.streaming));
}

function showStopButton() {
    $('#mes_stop').css({ 'display': 'flex' });
}

function hideStopButton() {
    $('#mes_stop').css({ 'display': 'none' });
}

class StreamingProcessor {
    constructor(type, force_name2, timeStarted, messageAlreadyGenerated) {
        this.result = '';
        this.messageId = -1;
        this.type = type;
        this.force_name2 = force_name2;
        this.isStopped = false;
        this.isFinished = false;
        this.generator = this.nullStreamingGeneration;
        this.abortController = new AbortController();
        this.firstMessageText = '...';
        this.timeStarted = timeStarted;
        this.messageAlreadyGenerated = messageAlreadyGenerated;
        this.swipes = [];
    }

    showMessageButtons(messageId) {
        if (messageId == -1) {
            return;
        }

        showStopButton();
        $(`#chat .mes[mesid="${messageId}"] .mes_buttons`).css({ 'display': 'none' });
    }

    hideMessageButtons(messageId) {
        if (messageId == -1) {
            return;
        }

        hideStopButton();
        $(`#chat .mes[mesid="${messageId}"] .mes_buttons`).css({ 'display': 'flex' });
    }

    async onStartStreaming(text) {
        let messageId = -1;

        if (this.type == 'impersonate') {
            $('#send_textarea').val('').trigger('input');
        }
        else {
            await saveReply(this.type, text, true);
            messageId = count_view_mes - 1;
            this.showMessageButtons(messageId);
        }

        hideSwipeButtons();
        scrollChatToBottom();
        return messageId;
    }

    onProgressStreaming(messageId, text, isFinal) {
        const isImpersonate = this.type == 'impersonate';
        const isContinue = this.type == 'continue';

        if (!isImpersonate && !isContinue && Array.isArray(this.swipes) && this.swipes.length > 0) {
            for (let i = 0; i < this.swipes.length; i++) {
                this.swipes[i] = cleanUpMessage(this.swipes[i], false, false, true, this.stoppingStrings);
            }
        }

        let processedText = cleanUpMessage(text, isImpersonate, isContinue, !isFinal, this.stoppingStrings);

        // Predict unbalanced asterisks / quotes during streaming
        const charsToBalance = ['*', '"', '```'];
        for (const char of charsToBalance) {
            if (!isFinal && isOdd(countOccurrences(processedText, char))) {
                // Add character at the end to balance it
                const separator = char.length > 1 ? '\n' : '';
                processedText = processedText.trimEnd() + separator + char;
            }
        }

        if (isImpersonate) {
            $('#send_textarea').val(processedText).trigger('input');
        }
        else {
            let currentTime = new Date();
            // Don't waste time calculating token count for streaming
            let currentTokenCount = isFinal && power_user.message_token_count_enabled ? getTokenCount(processedText, 0) : 0;
            const timePassed = formatGenerationTimer(this.timeStarted, currentTime, currentTokenCount);
            chat[messageId]['mes'] = processedText;
            chat[messageId]['gen_started'] = this.timeStarted;
            chat[messageId]['gen_finished'] = currentTime;

            if (currentTokenCount) {
                if (!chat[messageId]['extra']) {
                    chat[messageId]['extra'] = {};
                }

                chat[messageId]['extra']['token_count'] = currentTokenCount;
                const tokenCounter = $(`#chat .mes[mesid="${messageId}"] .tokenCounterDisplay`);
                tokenCounter.text(`${currentTokenCount}t`);
            }

            if ((this.type == 'swipe' || this.type === 'continue') && Array.isArray(chat[messageId]['swipes'])) {
                chat[messageId]['swipes'][chat[messageId]['swipe_id']] = processedText;
                chat[messageId]['swipe_info'][chat[messageId]['swipe_id']] = { 'send_date': chat[messageId]['send_date'], 'gen_started': chat[messageId]['gen_started'], 'gen_finished': chat[messageId]['gen_finished'], 'extra': JSON.parse(JSON.stringify(chat[messageId]['extra'])) };
            }

            let formattedText = messageFormatting(
                processedText,
                chat[messageId].name,
                chat[messageId].is_system,
                chat[messageId].is_user,
            );
            const mesText = $(`#chat .mes[mesid="${messageId}"] .mes_text`);
            mesText.html(formattedText);
            $(`#chat .mes[mesid="${messageId}"] .mes_timer`).text(timePassed.timerValue).attr('title', timePassed.timerTitle);
            this.setFirstSwipe(messageId);
        }

        if (!scrollLock) {
            scrollChatToBottom();
        }
    }

    async onFinishStreaming(messageId, text) {
        this.hideMessageButtons(this.messageId);
        this.onProgressStreaming(messageId, text, true);
        addCopyToCodeBlocks($(`#chat .mes[mesid="${messageId}"]`));

        if (Array.isArray(this.swipes) && this.swipes.length > 0) {
            const message = chat[messageId];
            const swipeInfo = {
                send_date: message.send_date,
                gen_started: message.gen_started,
                gen_finished: message.gen_finished,
                extra: structuredClone(message.extra),
            };
            const swipeInfoArray = [];
            swipeInfoArray.length = this.swipes.length;
            swipeInfoArray.fill(swipeInfo);
            chat[messageId].swipes.push(...this.swipes);
            chat[messageId].swipe_info.push(...swipeInfoArray);
        }

        if (this.type !== 'impersonate') {
            await eventSource.emit(event_types.MESSAGE_RECEIVED, this.messageId);
            await eventSource.emit(event_types.CHARACTER_MESSAGE_RENDERED, this.messageId);
        } else {
            await eventSource.emit(event_types.IMPERSONATE_READY, text);
        }

        await saveChatConditional();
        activateSendButtons();
        showSwipeButtons();
        setGenerationProgress(0);
        generatedPromptCache = '';

        //console.log("Generated text size:", text.length, text)

        if (power_user.auto_swipe) {
            function containsBlacklistedWords(str, blacklist, threshold) {
                const regex = new RegExp(`\\b(${blacklist.join('|')})\\b`, 'gi');
                const matches = str.match(regex) || [];
                return matches.length >= threshold;
            }

            const generatedTextFiltered = (text) => {
                if (text) {
                    if (power_user.auto_swipe_minimum_length) {
                        if (text.length < power_user.auto_swipe_minimum_length && text.length !== 0) {
                            console.log('Generated text size too small');
                            return true;
                        }
                    }
                    if (power_user.auto_swipe_blacklist_threshold) {
                        if (containsBlacklistedWords(text, power_user.auto_swipe_blacklist, power_user.auto_swipe_blacklist_threshold)) {
                            console.log('Generated text has blacklisted words');
                            return true;
                        }
                    }
                }
                return false;
            };

            if (generatedTextFiltered(text)) {
                swipe_right();
                return;
            }
        }
        playMessageSound();
    }

    onErrorStreaming() {
        this.abortController.abort();
        this.isStopped = true;

        this.hideMessageButtons(this.messageId);
        $('#send_textarea').removeAttr('disabled');
        is_send_press = false;
        activateSendButtons();
        setGenerationProgress(0);
        showSwipeButtons();
    }

    setFirstSwipe(messageId) {
        if (this.type !== 'swipe' && this.type !== 'impersonate') {
            if (Array.isArray(chat[messageId]['swipes']) && chat[messageId]['swipes'].length === 1 && chat[messageId]['swipe_id'] === 0) {
                chat[messageId]['swipes'][0] = chat[messageId]['mes'];
                chat[messageId]['swipe_info'][0] = { 'send_date': chat[messageId]['send_date'], 'gen_started': chat[messageId]['gen_started'], 'gen_finished': chat[messageId]['gen_finished'], 'extra': JSON.parse(JSON.stringify(chat[messageId]['extra'])) };
            }
        }
    }

    onStopStreaming() {
        this.onErrorStreaming();
    }

    *nullStreamingGeneration() {
        throw new Error('Generation function for streaming is not hooked up');
    }

    async generate() {
        if (this.messageId == -1) {
            this.messageId = await this.onStartStreaming(this.firstMessageText);
            await delay(1); // delay for message to be rendered
            scrollLock = false;
        }

        // Stopping strings are expensive to calculate, especially with macros enabled. To remove stopping strings
        // when streaming, we cache the result of getStoppingStrings instead of calling it once per token.
        const isImpersonate = this.type == 'impersonate';
        const isContinue = this.type == 'continue';
        this.stoppingStrings = getStoppingStrings(isImpersonate, isContinue);

        try {
            const sw = new Stopwatch(1000 / power_user.streaming_fps);
            const timestamps = [];
            for await (const { text, swipes } of this.generator()) {
                timestamps.push(Date.now());
                if (this.isStopped) {
                    return;
                }

                this.result = text;
                this.swipes = swipes;
                await sw.tick(() => this.onProgressStreaming(this.messageId, this.messageAlreadyGenerated + text));
            }
            const seconds = (timestamps[timestamps.length - 1] - timestamps[0]) / 1000;
            console.warn(`Stream stats: ${timestamps.length} tokens, ${seconds.toFixed(2)} seconds, rate: ${Number(timestamps.length / seconds).toFixed(2)} TPS`);
        }
        catch (err) {
            console.error(err);
            this.onErrorStreaming();
            return;
        }

        this.isFinished = true;
        return this.result;
    }
}

/**
 * Generates a message using the provided prompt.
 * @param {string} prompt Prompt to generate a message from
 * @param {string} api API to use. Main API is used if not specified.
 * @param {boolean} instructOverride true to override instruct mode, false to use the default value
 * @returns {Promise<string>} Generated message
 */
export async function generateRaw(prompt, api, instructOverride) {
    if (!api) {
        api = main_api;
    }

    const abortController = new AbortController();
    const isInstruct = power_user.instruct.enabled && main_api !== 'openai' && main_api !== 'novel' && !instructOverride;

    prompt = substituteParams(prompt);
    prompt = api == 'novel' ? adjustNovelInstructionPrompt(prompt) : prompt;
    prompt = isInstruct ? formatInstructModeChat(name1, prompt, false, true, '', name1, name2, false) : prompt;
    prompt = isInstruct ? (prompt + formatInstructModePrompt(name2, false, '', name1, name2)) : (prompt + '\n');

    let generateData = {};

    switch (api) {
        case 'kobold':
        case 'koboldhorde':
            if (preset_settings === 'gui') {
                generateData = { prompt: prompt, gui_settings: true, max_length: amount_gen, max_context_length: max_context };
            } else {
                const isHorde = api === 'koboldhorde';
                const koboldSettings = koboldai_settings[koboldai_setting_names[preset_settings]];
                generateData = getKoboldGenerationData(prompt, koboldSettings, amount_gen, max_context, isHorde, 'quiet');
            }
            break;
        case 'novel': {
            const novelSettings = novelai_settings[novelai_setting_names[nai_settings.preset_settings_novel]];
            generateData = getNovelGenerationData(prompt, novelSettings, amount_gen, false, false, null, 'quiet');
            break;
        }
        case 'textgenerationwebui':
            generateData = getTextGenGenerationData(prompt, amount_gen, false, false, null, 'quiet');
            break;
        case 'openai':
            generateData = [{ role: 'user', content: prompt.trim() }];
    }

    let data = {};

    if (api == 'koboldhorde') {
        data = await generateHorde(prompt, generateData, abortController.signal, false);
    } else if (api == 'openai') {
        data = await sendOpenAIRequest('quiet', generateData, abortController.signal);
    } else {
        const generateUrl = getGenerateUrl(api);
        const response = await fetch(generateUrl, {
            method: 'POST',
            headers: getRequestHeaders(),
            cache: 'no-cache',
            body: JSON.stringify(generateData),
            signal: abortController.signal,
        });

        if (!response.ok) {
            const error = await response.json();
            throw error;
        }

        data = await response.json();
    }

    if (data.error) {
        throw new Error(data.error);
    }

    const message = cleanUpMessage(extractMessageFromData(data), false, false, true);

    if (!message) {
        throw new Error('No message generated');
    }

    return message;
}

// Returns a promise that resolves when the text is done generating.
async function Generate(type, { automatic_trigger, force_name2, quiet_prompt, quietToLoud, skipWIAN, force_chid, signal, quietImage, maxLoops } = {}, dryRun = false) {
    console.log('Generate entered');
    eventSource.emit(event_types.GENERATION_STARTED, type, { automatic_trigger, force_name2, quiet_prompt, quietToLoud, skipWIAN, force_chid, signal, quietImage, maxLoops }, dryRun);
    setGenerationProgress(0);
    generation_started = new Date();

    // Don't recreate abort controller if signal is passed
    if (!(abortController && signal)) {
        abortController = new AbortController();
    }

    // OpenAI doesn't need instruct mode. Use OAI main prompt instead.
    const isInstruct = power_user.instruct.enabled && main_api !== 'openai';
    const isImpersonate = type == 'impersonate';

    let message_already_generated = isImpersonate ? `${name1}: ` : `${name2}: `;

    if (!(dryRun || type == 'regenerate' || type == 'swipe' || type == 'quiet')) {
        const interruptedByCommand = await processCommands($('#send_textarea').val());

        if (interruptedByCommand) {
            //$("#send_textarea").val('').trigger('input');
            unblockGeneration();
            return Promise.resolve();
        }
    }

    if (main_api == 'kobold' && kai_settings.streaming_kobold && !kai_flags.can_use_streaming) {
        toastr.error('Streaming is enabled, but the version of Kobold used does not support token streaming.', undefined, { timeOut: 10000, preventDuplicates: true });
        unblockGeneration();
        return Promise.resolve();
    }

    if (main_api === 'textgenerationwebui' &&
        textgen_settings.streaming &&
        textgen_settings.legacy_api &&
        (textgen_settings.type === OOBA || textgen_settings.type === APHRODITE)) {
        toastr.error('Streaming is not supported for the Legacy API. Update Ooba and use new API to enable streaming.', undefined, { timeOut: 10000, preventDuplicates: true });
        unblockGeneration();
        return Promise.resolve();
    }

    if (isHordeGenerationNotAllowed()) {
        unblockGeneration();
        return Promise.resolve();
    }

    if (!dryRun) {
        // Hide swipes if not in a dry run.
        hideSwipeButtons();
        // If generated any message, set the flag to indicate it can't be recreated again.
        chat_metadata['tainted'] = true;
    }

    if (selected_group && !is_group_generating) {
        if (!dryRun) {
            // Returns the promise that generateGroupWrapper returns; resolves when generation is done
            return generateGroupWrapper(false, type, { quiet_prompt, force_chid, signal: abortController.signal, quietImage, maxLoops });
        }

        const characterIndexMap = new Map(characters.map((char, index) => [char.avatar, index]));
        const group = groups.find((x) => x.id === selected_group);

        const enabledMembers = group.members.reduce((acc, member) => {
            if (!group.disabled_members.includes(member) && !acc.includes(member)) {
                acc.push(member);
            }
            return acc;
        }, []);

        const memberIds = enabledMembers
            .map((member) => characterIndexMap.get(member))
            .filter((index) => index !== undefined && index !== null);

        if (memberIds.length > 0) {
            setCharacterId(memberIds[0]);
            setCharacterName('');
        } else {
            console.log('No enabled members found');
            unblockGeneration();
            return Promise.resolve();
        }
    }

    //#########QUIET PROMPT STUFF##############
    //this function just gives special care to novel quiet instruction prompts
    if (quiet_prompt) {
        quiet_prompt = substituteParams(quiet_prompt);
        quiet_prompt = main_api == 'novel' && !quietToLoud ? adjustNovelInstructionPrompt(quiet_prompt) : quiet_prompt;
    }

    const isChatValid = online_status != 'no_connection' && this_chid != undefined && this_chid !== 'invalid-safety-id';

    // We can't do anything because we're not in a chat right now. (Unless it's a dry run, in which case we need to
    // assemble the prompt so we can count its tokens regardless of whether a chat is active.)
    if (!dryRun && !isChatValid) {
        if (this_chid === undefined || this_chid === 'invalid-safety-id') {
            toastr.warning('Сharacter is not selected');
        }
        is_send_press = false;
        return Promise.resolve();
    }

    let textareaText;
    if (type !== 'regenerate' && type !== 'swipe' && type !== 'quiet' && !isImpersonate && !dryRun) {
        is_send_press = true;
        textareaText = String($('#send_textarea').val());
        $('#send_textarea').val('').trigger('input');
    } else {
        textareaText = '';
        if (chat.length && chat[chat.length - 1]['is_user']) {
            //do nothing? why does this check exist?
        }
        else if (type !== 'quiet' && type !== 'swipe' && !isImpersonate && !dryRun && chat.length) {
            chat.length = chat.length - 1;
            count_view_mes -= 1;
            $('#chat').children().last().hide(250, function () {
                $(this).remove();
            });
            await eventSource.emit(event_types.MESSAGE_DELETED, chat.length);
        }
    }

    const isContinue = type == 'continue';

    // Rewrite the generation timer to account for the time passed for all the continuations.
    if (isContinue && chat.length) {
        const prevFinished = chat[chat.length - 1]['gen_finished'];
        const prevStarted = chat[chat.length - 1]['gen_started'];

        if (prevFinished && prevStarted) {
            const timePassed = prevFinished - prevStarted;
            generation_started = new Date(Date.now() - timePassed);
            chat[chat.length - 1]['gen_started'] = generation_started;
        }
    }

    if (!dryRun) {
        deactivateSendButtons();
    }

    let { messageBias, promptBias, isUserPromptBias } = getBiasStrings(textareaText, type);

    //*********************************
    //PRE FORMATING STRING
    //*********************************

    //for normal messages sent from user..
    if ((textareaText != '' || hasPendingFileAttachment()) && !automatic_trigger && type !== 'quiet' && !dryRun) {
        // If user message contains no text other than bias - send as a system message
        if (messageBias && !removeMacros(textareaText)) {
            sendSystemMessage(system_message_types.GENERIC, ' ', { bias: messageBias });
        }
        else {
            await sendMessageAsUser(textareaText, messageBias);
        }
    }
    else if (textareaText == '' && !automatic_trigger && !dryRun && type === undefined && main_api == 'openai' && oai_settings.send_if_empty.trim().length > 0) {
        // Use send_if_empty if set and the user message is empty. Only when sending messages normally
        await sendMessageAsUser(oai_settings.send_if_empty.trim(), messageBias);
    }

    let {
        description,
        personality,
        persona,
        scenario,
        mesExamples,
        system,
        jailbreak,
    } = getCharacterCardFields();

    if (isInstruct) {
        system = power_user.prefer_character_prompt && system ? system : baseChatReplace(power_user.instruct.system_prompt, name1, name2);
        system = formatInstructModeSystemPrompt(substituteParams(system, name1, name2, power_user.instruct.system_prompt));
    }

    // Depth prompt (character-specific A/N)
    removeDepthPrompts();
    const groupDepthPrompts = getGroupDepthPrompts(selected_group, Number(this_chid));

    if (selected_group && Array.isArray(groupDepthPrompts) && groupDepthPrompts.length > 0) {
        groupDepthPrompts.forEach((value, index) => {
            setExtensionPrompt('DEPTH_PROMPT_' + index, value.text, extension_prompt_types.IN_CHAT, value.depth, extension_settings.note.allowWIScan);
        });
    } else {
        const depthPromptText = baseChatReplace(characters[this_chid].data?.extensions?.depth_prompt?.prompt?.trim(), name1, name2) || '';
        const depthPromptDepth = characters[this_chid].data?.extensions?.depth_prompt?.depth ?? depth_prompt_depth_default;
        setExtensionPrompt('DEPTH_PROMPT', depthPromptText, extension_prompt_types.IN_CHAT, depthPromptDepth, extension_settings.note.allowWIScan);
    }

    // Parse example messages
    if (!mesExamples.startsWith('<START>')) {
        mesExamples = '<START>\n' + mesExamples.trim();
    }
    if (mesExamples.replace(/<START>/gi, '').trim().length === 0) {
        mesExamples = '';
    }
    if (mesExamples && isInstruct) {
        mesExamples = formatInstructModeExamples(mesExamples, name1, name2);
    }

    const exampleSeparator = power_user.context.example_separator ? `${substituteParams(power_user.context.example_separator)}\n` : '';
    const blockHeading = main_api === 'openai' ? '<START>\n' : exampleSeparator;
    let mesExamplesArray = mesExamples.split(/<START>/gi).slice(1).map(block => `${blockHeading}${block.trim()}\n`);

    // First message in fresh 1-on-1 chat reacts to user/character settings changes
    if (chat.length) {
        chat[0].mes = substituteParams(chat[0].mes);
    }

    // Collect messages with usable content
    let coreChat = chat.filter(x => !x.is_system);
    if (type === 'swipe') {
        coreChat.pop();
    }

    coreChat = await Promise.all(coreChat.map(async (chatItem, index) => {
        let message = chatItem.mes;
        let regexType = chatItem.is_user ? regex_placement.USER_INPUT : regex_placement.AI_OUTPUT;
        let options = { isPrompt: true };

        let regexedMessage = getRegexedString(message, regexType, options);
        regexedMessage = await appendFileContent(chatItem, regexedMessage);

        return {
            ...chatItem,
            mes: regexedMessage,
            index,
        };
    }));

    // Determine token limit
    let this_max_context = getMaxContextSize();

    if (!dryRun && type !== 'quiet') {
        console.debug('Running extension interceptors');
        const aborted = await runGenerationInterceptors(coreChat, this_max_context);

        if (aborted) {
            console.debug('Generation aborted by extension interceptors');
            unblockGeneration();
            return Promise.resolve();
        }
    } else {
        console.debug('Skipping extension interceptors for dry run');
    }

    console.log(`Core/all messages: ${coreChat.length}/${chat.length}`);

    // kingbri MARK: - Make sure the prompt bias isn't the same as the user bias
    if ((promptBias && !isUserPromptBias) || power_user.always_force_name2 || main_api == 'novel') {
        force_name2 = true;
    }

    if (isImpersonate) {
        force_name2 = false;
    }

    //////////////////////////////////

    let chat2 = [];
    let continue_mag = '';
    for (let i = coreChat.length - 1, j = 0; i >= 0; i--, j++) {
        // For OpenAI it's only used in WI
        if (main_api == 'openai' && (!world_info || world_info.length === 0)) {
            console.debug('No WI, skipping chat2 for OAI');
            break;
        }

        chat2[i] = formatMessageHistoryItem(coreChat[j], isInstruct, false);

        if (j === 0 && isInstruct) {
            // Reformat with the first output sequence (if any)
            chat2[i] = formatMessageHistoryItem(coreChat[j], isInstruct, force_output_sequence.FIRST);
        }

        // Do not suffix the message for continuation
        if (i === 0 && isContinue) {
            if (isInstruct) {
                // Reformat with the last output sequence (if any)
                chat2[i] = formatMessageHistoryItem(coreChat[j], isInstruct, force_output_sequence.LAST);
            }

            chat2[i] = chat2[i].slice(0, chat2[i].lastIndexOf(coreChat[j].mes) + coreChat[j].mes.length);
            continue_mag = coreChat[j].mes;
        }
    }

    // Adjust token limit for Horde
    let adjustedParams;
    if (main_api == 'koboldhorde' && (horde_settings.auto_adjust_context_length || horde_settings.auto_adjust_response_length)) {
        try {
            adjustedParams = await adjustHordeGenerationParams(max_context, amount_gen);
        }
        catch {
            unblockGeneration();
            return Promise.resolve();
        }
        if (horde_settings.auto_adjust_context_length) {
            this_max_context = (adjustedParams.maxContextLength - adjustedParams.maxLength);
        }
    }

    // Extension added strings
    // Set non-WI AN
    setFloatingPrompt();
    // Add WI to prompt (and also inject WI to AN value via hijack)

    let { worldInfoString, worldInfoBefore, worldInfoAfter, worldInfoDepth } = await getWorldInfoPrompt(chat2, this_max_context);

    if (skipWIAN !== true) {
        console.log('skipWIAN not active, adding WIAN');
        // Add all depth WI entries to prompt
        flushWIDepthInjections();
        if (Array.isArray(worldInfoDepth)) {
            worldInfoDepth.forEach((e) => {
                const joinedEntries = e.entries.join('\n');
                setExtensionPrompt(`customDepthWI-${e.depth}`, joinedEntries, extension_prompt_types.IN_CHAT, e.depth);
            });
        }
    } else {
        console.log('skipping WIAN');
    }

    // Add persona description to prompt
    addPersonaDescriptionExtensionPrompt();
    // Call combined AN into Generate
    let allAnchors = getAllExtensionPrompts();
    const beforeScenarioAnchor = getExtensionPrompt(extension_prompt_types.BEFORE_PROMPT).trimStart();
    const afterScenarioAnchor = getExtensionPrompt(extension_prompt_types.IN_PROMPT);
    let zeroDepthAnchor = getExtensionPrompt(extension_prompt_types.IN_CHAT, 0, ' ');

    const storyStringParams = {
        description: description,
        personality: personality,
        persona: persona,
        scenario: scenario,
        system: isInstruct ? system : '',
        char: name2,
        user: name1,
        wiBefore: worldInfoBefore,
        wiAfter: worldInfoAfter,
        loreBefore: worldInfoBefore,
        loreAfter: worldInfoAfter,
        mesExamples: mesExamplesArray.join(''),
    };

    const storyString = renderStoryString(storyStringParams);

    // Story string rendered, safe to remove
    if (power_user.strip_examples) {
        mesExamplesArray = [];
    }

    let oaiMessages = [];
    let oaiMessageExamples = [];

    if (main_api === 'openai') {
        message_already_generated = '';
        oaiMessages = setOpenAIMessages(coreChat);
        oaiMessageExamples = setOpenAIMessageExamples(mesExamplesArray);
    }

    // hack for regeneration of the first message
    if (chat2.length == 0) {
        chat2.push('');
    }

    let examplesString = '';
    let chatString = '';
    let cyclePrompt = '';

    function getMessagesTokenCount() {
        const encodeString = [
            storyString,
            examplesString,
            chatString,
            allAnchors,
            quiet_prompt,
            cyclePrompt,
        ].join('').replace(/\r/gm, '');
        return getTokenCount(encodeString, power_user.token_padding);
    }

    // Force pinned examples into the context
    let pinExmString;
    if (power_user.pin_examples) {
        pinExmString = examplesString = mesExamplesArray.join('');
    }

    // Only add the chat in context if past the greeting message
    if (isContinue && (chat2.length > 1 || main_api === 'openai')) {
        cyclePrompt = chat2.shift();
    }

    // Collect enough messages to fill the context
    let arrMes = [];
    let tokenCount = getMessagesTokenCount();
    for (let item of chat2) {
        // not needed for OAI prompting
        if (main_api == 'openai') {
            break;
        }

        tokenCount += getTokenCount(item.replace(/\r/gm, ''));
        chatString = item + chatString;
        if (tokenCount < this_max_context) {
            arrMes[arrMes.length] = item;
        } else {
            break;
        }

        // Prevent UI thread lock on tokenization
        await delay(1);
    }

    if (main_api !== 'openai') {
        setInContextMessages(arrMes.length, type);
    }

    // Estimate how many unpinned example messages fit in the context
    tokenCount = getMessagesTokenCount();
    let count_exm_add = 0;
    if (!power_user.pin_examples) {
        for (let example of mesExamplesArray) {
            tokenCount += getTokenCount(example.replace(/\r/gm, ''));
            examplesString += example;
            if (tokenCount < this_max_context) {
                count_exm_add++;
            } else {
                break;
            }
            await delay(1);
        }
    }

    let mesSend = [];
    console.debug('calling runGenerate');

    if (isContinue) {
        // Coping mechanism for OAI spacing
        const isForceInstruct = isOpenRouterWithInstruct();
        if (main_api === 'openai' && !isForceInstruct && !cyclePrompt.endsWith(' ')) {
            cyclePrompt += ' ';
            continue_mag += ' ';
        }
        message_already_generated = continue_mag;
    }

    const originalType = type;

    if (!dryRun) {
        is_send_press = true;
    }

    generatedPromptCache += cyclePrompt;
    if (generatedPromptCache.length == 0 || type === 'continue') {
        console.debug('generating prompt');
        chatString = '';
        arrMes = arrMes.reverse();
        arrMes.forEach(function (item, i, arr) {// For added anchors and others
            // OAI doesn't need all of this
            if (main_api === 'openai') {
                return;
            }

            // Cohee: I'm not even sure what this is for anymore
            if (i === arrMes.length - 1 && type !== 'continue') {
                item = item.replace(/\n?$/, '');
            }

            mesSend[mesSend.length] = { message: item, extensionPrompts: [] };
        });
    }

    let mesExmString = '';

    function setPromptString() {
        if (main_api == 'openai') {
            return;
        }

        console.debug('--setting Prompt string');
        mesExmString = pinExmString ?? mesExamplesArray.slice(0, count_exm_add).join('');

        if (mesSend.length) {
            mesSend[mesSend.length - 1].message = modifyLastPromptLine(mesSend[mesSend.length - 1].message);
        }
    }

    function modifyLastPromptLine(lastMesString) {
        //#########QUIET PROMPT STUFF PT2##############

        // Add quiet generation prompt at depth 0
        if (quiet_prompt && quiet_prompt.length) {

            // here name1 is forced for all quiet prompts..why?
            const name = name1;
            //checks if we are in instruct, if so, formats the chat as such, otherwise just adds the quiet prompt
            const quietAppend = isInstruct ? formatInstructModeChat(name, quiet_prompt, false, true, '', name1, name2, false) : `\n${quiet_prompt}`;

            //This begins to fix quietPrompts (particularly /sysgen) for instruct
            //previously instruct input sequence was being appended to the last chat message w/o '\n'
            //and no output sequence was added after the input's content.
            //TODO: respect output_sequence vs last_output_sequence settings
            //TODO: decide how to prompt this to clarify who is talking 'Narrator', 'System', etc.
            if (isInstruct) {
                lastMesString += '\n' + quietAppend; // + power_user.instruct.output_sequence + '\n';
            } else {
                lastMesString += quietAppend;
            }


            // Ross: bailing out early prevents quiet prompts from respecting other instruct prompt toggles
            // for sysgen, SD, and summary this is desireable as it prevents the AI from responding as char..
            // but for idle prompting, we want the flexibility of the other prompt toggles, and to respect them as per settings in the extension
            // need a detection for what the quiet prompt is being asked for...

            // Bail out early?
            if (quietToLoud !== true) {
                return lastMesString;
            }
        }


        // Get instruct mode line
        if (isInstruct && !isContinue) {
            const name = isImpersonate ? name1 : name2;
            lastMesString += formatInstructModePrompt(name, isImpersonate, promptBias, name1, name2);
        }

        // Get non-instruct impersonation line
        if (!isInstruct && isImpersonate && !isContinue) {
            const name = name1;
            if (!lastMesString.endsWith('\n')) {
                lastMesString += '\n';
            }
            lastMesString += name + ':';
        }

        // Add character's name
        // Force name append on continue (if not continuing on user message)
        if (!isInstruct && force_name2) {
            if (!lastMesString.endsWith('\n')) {
                lastMesString += '\n';
            }
            if (!isContinue || !(chat[chat.length - 1]?.is_user)) {
                lastMesString += `${name2}:`;
            }
        }

        return lastMesString;
    }

    // Clean up the already generated prompt for seamless addition
    function cleanupPromptCache(promptCache) {
        // Remove the first occurrance of character's name
        if (promptCache.trimStart().startsWith(`${name2}:`)) {
            promptCache = promptCache.replace(`${name2}:`, '').trimStart();
        }

        // Remove the first occurrance of prompt bias
        if (promptCache.trimStart().startsWith(promptBias)) {
            promptCache = promptCache.replace(promptBias, '');
        }

        // Add a space if prompt cache doesn't start with one
        if (!/^\s/.test(promptCache) && !isInstruct && !isContinue) {
            promptCache = ' ' + promptCache;
        }

        return promptCache;
    }

    function checkPromptSize() {
        console.debug('---checking Prompt size');
        setPromptString();
        const prompt = [
            storyString,
            mesExmString,
            mesSend.join(''),
            generatedPromptCache,
            allAnchors,
            quiet_prompt,
        ].join('').replace(/\r/gm, '');
        let thisPromptContextSize = getTokenCount(prompt, power_user.token_padding);

        if (thisPromptContextSize > this_max_context) {        //if the prepared prompt is larger than the max context size...
            if (count_exm_add > 0) {                            // ..and we have example mesages..
                count_exm_add--;                            // remove the example messages...
                checkPromptSize();                            // and try agin...
            } else if (mesSend.length > 0) {                    // if the chat history is longer than 0
                mesSend.shift();                            // remove the first (oldest) chat entry..
                checkPromptSize();                            // and check size again..
            } else {
                //end
                console.debug(`---mesSend.length = ${mesSend.length}`);
            }
        }
    }

    if (generatedPromptCache.length > 0 && main_api !== 'openai') {
        console.debug('---Generated Prompt Cache length: ' + generatedPromptCache.length);
        checkPromptSize();
    } else {
        console.debug('---calling setPromptString ' + generatedPromptCache.length);
        setPromptString();
    }

    // Fetches the combined prompt for both negative and positive prompts
    const cfgGuidanceScale = getGuidanceScale();

    // For prompt bit itemization
    let mesSendString = '';

    function getCombinedPrompt(isNegative) {
        // Only return if the guidance scale doesn't exist or the value is 1
        // Also don't return if constructing the neutral prompt
        if (isNegative && (!cfgGuidanceScale || cfgGuidanceScale?.value === 1)) {
            return;
        }

        // OAI has its own prompt manager. No need to do anything here
        if (main_api === 'openai') {
            return '';
        }

        // Deep clone
        let finalMesSend = structuredClone(mesSend);

        // TODO: Rewrite getExtensionPrompt to not require multiple for loops
        // Set all extension prompts where insertion depth > mesSend length
        if (finalMesSend.length) {
            for (let upperDepth = MAX_INJECTION_DEPTH; upperDepth >= finalMesSend.length; upperDepth--) {
                const upperAnchor = getExtensionPrompt(extension_prompt_types.IN_CHAT, upperDepth);
                if (upperAnchor && upperAnchor.length) {
                    finalMesSend[0].extensionPrompts.push(upperAnchor);
                }
            }
        }

        finalMesSend.forEach((mesItem, index) => {
            if (index === 0) {
                return;
            }

            const anchorDepth = Math.abs(index - finalMesSend.length);
            // NOTE: Depth injected here!
            const extensionAnchor = getExtensionPrompt(extension_prompt_types.IN_CHAT, anchorDepth);

            if (anchorDepth >= 0 && extensionAnchor && extensionAnchor.length) {
                mesItem.extensionPrompts.push(extensionAnchor);
            }
        });

        // TODO: Move zero-depth anchor append to work like CFG and bias appends
        if (zeroDepthAnchor?.length && !isContinue) {
            console.debug(/\s/.test(finalMesSend[finalMesSend.length - 1].message.slice(-1)));
            finalMesSend[finalMesSend.length - 1].message +=
                /\s/.test(finalMesSend[finalMesSend.length - 1].message.slice(-1))
                    ? zeroDepthAnchor
                    : `${zeroDepthAnchor}`;
        }

        let cfgPrompt = {};
        if (cfgGuidanceScale && cfgGuidanceScale?.value !== 1) {
            cfgPrompt = getCfgPrompt(cfgGuidanceScale, isNegative);
        }

        if (cfgPrompt && cfgPrompt?.value) {
            if (cfgPrompt?.depth === 0) {
                finalMesSend[finalMesSend.length - 1].message +=
                    /\s/.test(finalMesSend[finalMesSend.length - 1].message.slice(-1))
                        ? cfgPrompt.value
                        : ` ${cfgPrompt.value}`;
            } else {
                // TODO: Make all extension prompts use an array/splice method
                const lengthDiff = mesSend.length - cfgPrompt.depth;
                const cfgDepth = lengthDiff >= 0 ? lengthDiff : 0;
                finalMesSend[cfgDepth].extensionPrompts.push(`${cfgPrompt.value}\n`);
            }
        }

        // Add prompt bias after everything else
        // Always run with continue
        if (!isInstruct && !isImpersonate) {
            if (promptBias.trim().length !== 0) {
                finalMesSend[finalMesSend.length - 1].message +=
                    /\s/.test(finalMesSend[finalMesSend.length - 1].message.slice(-1))
                        ? promptBias.trimStart()
                        : ` ${promptBias.trimStart()}`;
            }
        }

        // Prune from prompt cache if it exists
        if (generatedPromptCache.length !== 0) {
            generatedPromptCache = cleanupPromptCache(generatedPromptCache);
        }

        // Flattens the multiple prompt objects to a string.
        const combine = () => {
            // Right now, everything is suffixed with a newline
            mesSendString = finalMesSend.map((e) => `${e.extensionPrompts.join('')}${e.message}`).join('');

            // add a custom dingus (if defined)
            mesSendString = addChatsSeparator(mesSendString);

            // add chat preamble
            mesSendString = addChatsPreamble(mesSendString);

            let combinedPrompt = beforeScenarioAnchor +
                storyString +
                afterScenarioAnchor +
                mesExmString +
                mesSendString +
                generatedPromptCache;

            combinedPrompt = combinedPrompt.replace(/\r/gm, '');

            if (power_user.collapse_newlines) {
                combinedPrompt = collapseNewlines(combinedPrompt);
            }

            return combinedPrompt;
        };

        let data = {
            api: main_api,
            combinedPrompt: null,
            description,
            personality,
            persona,
            scenario,
            char: name2,
            user: name1,
            beforeScenarioAnchor,
            afterScenarioAnchor,
            mesExmString,
            finalMesSend,
            generatedPromptCache,
            main: system,
            jailbreak,
            naiPreamble: nai_settings.preamble,
        };

        // Before returning the combined prompt, give available context related information to all subscribers.
        eventSource.emitAndWait(event_types.GENERATE_BEFORE_COMBINE_PROMPTS, data);

<<<<<<< HEAD
        // If one or multiple subscribers return a value, forfeit the responsibillity of flattening the context.
        return !data.combinedPrompt ? combine() : data.combinedPrompt;
    }
=======
            let data = {
                api: main_api,
                combinedPrompt: null,
                description,
                personality,
                persona,
                scenario,
                char: name2,
                user: name1,
                worldInfoBefore,
                worldInfoAfter,
                beforeScenarioAnchor,
                afterScenarioAnchor,
                mesExmString,
                finalMesSend,
                generatedPromptCache,
                main: system,
                jailbreak,
                naiPreamble: nai_settings.preamble,
            };
>>>>>>> da7ea101

    // Get the negative prompt first since it has the unmodified mesSend array
    let negativePrompt = main_api == 'textgenerationwebui' ? getCombinedPrompt(true) : undefined;
    let finalPrompt = getCombinedPrompt(false);

    // Include the entire guidance scale object
    const cfgValues = cfgGuidanceScale && cfgGuidanceScale?.value !== 1 ? ({ guidanceScale: cfgGuidanceScale, negativePrompt: negativePrompt }) : null;

    let maxLength = Number(amount_gen); // how many tokens the AI will be requested to generate
    let thisPromptBits = [];

    // TODO: Make this a switch
    if (main_api == 'koboldhorde' && horde_settings.auto_adjust_response_length) {
        maxLength = Math.min(maxLength, adjustedParams.maxLength);
        maxLength = Math.max(maxLength, MIN_LENGTH); // prevent validation errors
    }

    let generate_data;
    if (main_api == 'koboldhorde' || main_api == 'kobold') {
        generate_data = {
            prompt: finalPrompt,
            gui_settings: true,
            max_length: maxLength,
            max_context_length: max_context,
        };

        if (preset_settings != 'gui') {
            const isHorde = main_api == 'koboldhorde';
            const presetSettings = koboldai_settings[koboldai_setting_names[preset_settings]];
            const maxContext = (adjustedParams && horde_settings.auto_adjust_context_length) ? adjustedParams.maxContextLength : max_context;
            generate_data = getKoboldGenerationData(finalPrompt, presetSettings, maxLength, maxContext, isHorde, type);
        }
    }
    else if (main_api == 'textgenerationwebui') {
        generate_data = getTextGenGenerationData(finalPrompt, maxLength, isImpersonate, isContinue, cfgValues, type);
    }
    else if (main_api == 'novel') {
        const presetSettings = novelai_settings[novelai_setting_names[nai_settings.preset_settings_novel]];
        generate_data = getNovelGenerationData(finalPrompt, presetSettings, maxLength, isImpersonate, isContinue, cfgValues, type);
    }
    else if (main_api == 'openai') {
        let [prompt, counts] = await prepareOpenAIMessages({
            name2: name2,
            charDescription: description,
            charPersonality: personality,
            Scenario: scenario,
            worldInfoBefore: worldInfoBefore,
            worldInfoAfter: worldInfoAfter,
            extensionPrompts: extension_prompts,
            bias: promptBias,
            type: type,
            quietPrompt: quiet_prompt,
            quietImage: quietImage,
            cyclePrompt: cyclePrompt,
            systemPromptOverride: system,
            jailbreakPromptOverride: jailbreak,
            personaDescription: persona,
            messages: oaiMessages,
            messageExamples: oaiMessageExamples,
        }, dryRun);
        generate_data = { prompt: prompt };

        // counts will return false if the user has not enabled the token breakdown feature
        if (counts) {
            parseTokenCounts(counts, thisPromptBits);
        }

        if (!dryRun) {
            setInContextMessages(openai_messages_count, type);
        }
    }

    if (dryRun) {
        generatedPromptCache = '';
        return Promise.resolve();
    }

    async function finishGenerating() {
        if (power_user.console_log_prompts) {
            console.log(generate_data.prompt);
        }

        console.debug('rungenerate calling API');

        showStopButton();

        //set array object for prompt token itemization of this message
        let currentArrayEntry = Number(thisPromptBits.length - 1);
        let additionalPromptStuff = {
            ...thisPromptBits[currentArrayEntry],
            rawPrompt: generate_data.prompt || generate_data.input,
            mesId: getNextMessageId(type),
            allAnchors: allAnchors,
            summarizeString: (extension_prompts['1_memory']?.value || ''),
            authorsNoteString: (extension_prompts['2_floating_prompt']?.value || ''),
            smartContextString: (extension_prompts['chromadb']?.value || ''),
            worldInfoString: worldInfoString,
            storyString: storyString,
            beforeScenarioAnchor: beforeScenarioAnchor,
            afterScenarioAnchor: afterScenarioAnchor,
            examplesString: examplesString,
            mesSendString: mesSendString,
            generatedPromptCache: generatedPromptCache,
            promptBias: promptBias,
            finalPrompt: finalPrompt,
            charDescription: description,
            charPersonality: personality,
            scenarioText: scenario,
            this_max_context: this_max_context,
            padding: power_user.token_padding,
            main_api: main_api,
            instruction: isInstruct ? substituteParams(power_user.prefer_character_prompt && system ? system : power_user.instruct.system_prompt) : '',
            userPersona: (power_user.persona_description || ''),
        };

        thisPromptBits = additionalPromptStuff;

        //console.log(thisPromptBits);
        const itemizedIndex = itemizedPrompts.findIndex((item) => item.mesId === thisPromptBits['mesId']);

        if (itemizedIndex !== -1) {
            itemizedPrompts[itemizedIndex] = thisPromptBits;
        }
        else {
            itemizedPrompts.push(thisPromptBits);
        }

        console.debug(`pushed prompt bits to itemizedPrompts array. Length is now: ${itemizedPrompts.length}`);

        if (isStreamingEnabled() && type !== 'quiet') {
            streamingProcessor = new StreamingProcessor(type, force_name2, generation_started, message_already_generated);
            if (isContinue) {
                // Save reply does add cycle text to the prompt, so it's not needed here
                streamingProcessor.firstMessageText = '';
            }

            streamingProcessor.generator = await sendStreamingRequest(type, generate_data);

            hideSwipeButtons();
            let getMessage = await streamingProcessor.generate();
            let messageChunk = cleanUpMessage(getMessage, isImpersonate, isContinue, false);

            if (isContinue) {
                getMessage = continue_mag + getMessage;
            }

            if (streamingProcessor && !streamingProcessor.isStopped && streamingProcessor.isFinished) {
                await streamingProcessor.onFinishStreaming(streamingProcessor.messageId, getMessage);
                streamingProcessor = null;
                triggerAutoContinue(messageChunk, isImpersonate);
            }
        } else {
            return await sendGenerationRequest(type, generate_data);
        }
    }

    return finishGenerating().then(onSuccess, onError);

    async function onSuccess(data) {
        if (!data) return;
        let messageChunk = '';

        if (data.error) {
            generatedPromptCache = '';

            if (data?.response) {
                toastr.error(data.response, 'API Error');
            }
            throw data?.response;
        }

        //const getData = await response.json();
        let getMessage = extractMessageFromData(data);
        let title = extractTitleFromData(data);
        kobold_horde_model = title;

        const swipes = extractMultiSwipes(data, type);

        messageChunk = cleanUpMessage(getMessage, isImpersonate, isContinue, false);

        if (isContinue) {
            getMessage = continue_mag + getMessage;
        }

        //Formating
        const displayIncomplete = type === 'quiet' && !quietToLoud;
        getMessage = cleanUpMessage(getMessage, isImpersonate, isContinue, displayIncomplete);

        if (getMessage.length > 0) {
            if (isImpersonate) {
                $('#send_textarea').val(getMessage).trigger('input');
                generatedPromptCache = '';
                await eventSource.emit(event_types.IMPERSONATE_READY, getMessage);
            }
            else if (type == 'quiet') {
                unblockGeneration();
                return getMessage;
            }
            else {
                // Without streaming we'll be having a full message on continuation. Treat it as a last chunk.
                if (originalType !== 'continue') {
                    ({ type, getMessage } = await saveReply(type, getMessage, false, title, swipes));
                }
                else {
                    ({ type, getMessage } = await saveReply('appendFinal', getMessage, false, title, swipes));
                }
            }

            if (type !== 'quiet') {
                playMessageSound();
            }
        } else {
            // If maxLoops is not passed in (e.g. first time generating), set it to MAX_GENERATION_LOOPS
            maxLoops ??= MAX_GENERATION_LOOPS;

            if (maxLoops === 0) {
                if (type !== 'quiet') {
                    throwCircuitBreakerError();
                }
                throw new Error('Generate circuit breaker interruption');
            }

            // regenerate with character speech reenforced
            // to make sure we leave on swipe type while also adding the name2 appendage
            await delay(1000);
            // The first await is for waiting for the generate to start. The second one is waiting for it to finish
            const result = await await Generate(type, { automatic_trigger, force_name2: true, quiet_prompt, skipWIAN, force_chid, maxLoops: maxLoops - 1 });
            return result;
        }

        if (power_user.auto_swipe) {
            console.debug('checking for autoswipeblacklist on non-streaming message');
            function containsBlacklistedWords(getMessage, blacklist, threshold) {
                console.debug('checking blacklisted words');
                const regex = new RegExp(`\\b(${blacklist.join('|')})\\b`, 'gi');
                const matches = getMessage.match(regex) || [];
                return matches.length >= threshold;
            }

            const generatedTextFiltered = (getMessage) => {
                if (power_user.auto_swipe_blacklist_threshold) {
                    if (containsBlacklistedWords(getMessage, power_user.auto_swipe_blacklist, power_user.auto_swipe_blacklist_threshold)) {
                        console.debug('Generated text has blacklisted words');
                        return true;
                    }
                }

                return false;
            };
            if (generatedTextFiltered(getMessage)) {
                console.debug('swiping right automatically');
                is_send_press = false;
                swipe_right();
                // TODO: do we want to resolve after an auto-swipe?
                return;
            }
        }

        console.debug('/api/chats/save called by /Generate');
        await saveChatConditional();
        unblockGeneration();
        streamingProcessor = null;

        if (type !== 'quiet') {
            triggerAutoContinue(messageChunk, isImpersonate);
        }
    }

    function onError(exception) {
        if (typeof exception?.error?.message === 'string') {
            toastr.error(exception.error.message, 'Error', { timeOut: 10000, extendedTimeOut: 20000 });
        }

        unblockGeneration();
        console.log(exception);
        streamingProcessor = null;
        throw exception;
    }
}

function flushWIDepthInjections() {
    //prevent custom depth WI entries (which have unique random key names) from duplicating
    for (const key of Object.keys(extension_prompts)) {
        if (key.startsWith('customDepthWI')) {
            delete extension_prompts[key];
        }
    }
}

function unblockGeneration() {
    is_send_press = false;
    activateSendButtons();
    showSwipeButtons();
    setGenerationProgress(0);
    flushEphemeralStoppingStrings();
    flushWIDepthInjections();
    $('#send_textarea').removeAttr('disabled');
}

export function getNextMessageId(type) {
    return type == 'swipe' ? Number(count_view_mes - 1) : Number(count_view_mes);
}

/**
 *
 * @param {string} messageChunk
 * @param {boolean} isImpersonate
 * @returns {void}
 */
export function triggerAutoContinue(messageChunk, isImpersonate) {
    if (selected_group) {
        console.log('Auto-continue is disabled for group chat');
        return;
    }

    if (power_user.auto_continue.enabled && !is_send_press) {
        if (power_user.auto_continue.target_length <= 0) {
            console.log('Auto-continue target length is 0, not triggering auto-continue');
            return;
        }

        if (main_api === 'openai' && !power_user.auto_continue.allow_chat_completions) {
            console.log('Auto-continue for OpenAI is disabled by user.');
            return;
        }

        if (isImpersonate) {
            console.log('Continue for impersonation is not implemented yet');
            return;
        }

        const textareaText = String($('#send_textarea').val());
        const USABLE_LENGTH = 5;

        if (textareaText.length > 0) {
            console.log('Not triggering auto-continue because user input is not empty');
            return;
        }

        if (messageChunk.trim().length > USABLE_LENGTH && chat.length) {
            const lastMessage = chat[chat.length - 1];
            const messageLength = getTokenCount(lastMessage.mes);
            const shouldAutoContinue = messageLength < power_user.auto_continue.target_length;

            if (shouldAutoContinue) {
                console.log(`Triggering auto-continue. Message tokens: ${messageLength}. Target tokens: ${power_user.auto_continue.target_length}. Message chunk: ${messageChunk}`);
                $('#option_continue').trigger('click');
            } else {
                console.log(`Not triggering auto-continue. Message tokens: ${messageLength}. Target tokens: ${power_user.auto_continue.target_length}`);
                return;
            }
        } else {
            console.log('Last generated chunk was empty, not triggering auto-continue');
            return;
        }
    }
}

export function getBiasStrings(textareaText, type) {
    if (type == 'impersonate' || type == 'continue') {
        return { messageBias: '', promptBias: '', isUserPromptBias: false };
    }

    let promptBias = '';
    let messageBias = extractMessageBias(textareaText);

    // If user input is not provided, retrieve the bias of the most recent relevant message
    if (!textareaText) {
        for (let i = chat.length - 1; i >= 0; i--) {
            const mes = chat[i];
            if (type === 'swipe' && chat.length - 1 === i) {
                continue;
            }
            if (mes && (mes.is_user || mes.is_system || mes.extra?.type === system_message_types.NARRATOR)) {
                if (mes.extra?.bias?.trim()?.length > 0) {
                    promptBias = mes.extra.bias;
                }
                break;
            }
        }
    }

    promptBias = messageBias || promptBias || power_user.user_prompt_bias || '';
    const isUserPromptBias = promptBias === power_user.user_prompt_bias;

    // Substitute params for everything
    messageBias = substituteParams(messageBias);
    promptBias = substituteParams(promptBias);

    return { messageBias, promptBias, isUserPromptBias };
}

/**
 * @param {Object} chatItem Message history item.
 * @param {boolean} isInstruct Whether instruct mode is enabled.
 * @param {boolean|number} forceOutputSequence Whether to force the first/last output sequence for instruct mode.
 */
function formatMessageHistoryItem(chatItem, isInstruct, forceOutputSequence) {
    const isNarratorType = chatItem?.extra?.type === system_message_types.NARRATOR;
    const characterName = chatItem?.name ? chatItem.name : name2;
    const itemName = chatItem.is_user ? chatItem['name'] : characterName;
    const shouldPrependName = !isNarratorType;

    let textResult = shouldPrependName ? `${itemName}: ${chatItem.mes}\n` : `${chatItem.mes}\n`;

    if (isInstruct) {
        textResult = formatInstructModeChat(itemName, chatItem.mes, chatItem.is_user, isNarratorType, chatItem.force_avatar, name1, name2, forceOutputSequence);
    }

    return textResult;
}

/**
 * Removes all {{macros}} from a string.
 * @param {string} str String to remove macros from.
 * @returns {string} String with macros removed.
 */
export function removeMacros(str) {
    return (str ?? '').replace(/\{\{[\s\S]*?\}\}/gm, '').trim();
}

/**
 * Inserts a user message into the chat history.
 * @param {string} messageText Message text.
 * @param {string} messageBias Message bias.
 * @param {number} [insertAt] Optional index to insert the message at.
 * @returns {Promise<void>} A promise that resolves when the message is inserted.
 */
export async function sendMessageAsUser(messageText, messageBias, insertAt = null) {
    messageText = getRegexedString(messageText, regex_placement.USER_INPUT);

    const message = {
        name: name1,
        is_user: true,
        is_system: false,
        send_date: getMessageTimeStamp(),
        mes: substituteParams(messageText),
        extra: {},
    };

    if (power_user.message_token_count_enabled) {
        message.extra.token_count = getTokenCount(message.mes, 0);
    }

    // Lock user avatar to a persona.
    if (user_avatar in power_user.personas) {
        message.force_avatar = getUserAvatar(user_avatar);
    }

    if (messageBias) {
        message.extra.bias = messageBias;
        message.mes = removeMacros(message.mes);
    }

    await populateFileAttachment(message);
    statMesProcess(message, 'user', characters, this_chid, '');

    if (typeof insertAt === 'number' && insertAt >= 0 && insertAt <= chat.length) {
        chat.splice(insertAt, 0, message);
        await saveChatConditional();
        await eventSource.emit(event_types.MESSAGE_SENT, insertAt);
        await reloadCurrentChat();
        await eventSource.emit(event_types.USER_MESSAGE_RENDERED, insertAt);
    } else {
        chat.push(message);
        const chat_id = (chat.length - 1);
        await eventSource.emit(event_types.MESSAGE_SENT, chat_id);
        addOneMessage(message);
        await eventSource.emit(event_types.USER_MESSAGE_RENDERED, chat_id);
    }
}

function getMaxContextSize() {
    let this_max_context = 1487;
    if (main_api == 'kobold' || main_api == 'koboldhorde' || main_api == 'textgenerationwebui') {
        this_max_context = (max_context - amount_gen);
    }
    if (main_api == 'novel') {
        this_max_context = Number(max_context);
        if (nai_settings.model_novel.includes('clio')) {
            this_max_context = Math.min(max_context, 8192);
        }
        if (nai_settings.model_novel.includes('kayra')) {
            this_max_context = Math.min(max_context, 8192);

            const subscriptionLimit = getKayraMaxContextTokens();
            if (typeof subscriptionLimit === 'number' && this_max_context > subscriptionLimit) {
                this_max_context = subscriptionLimit;
                console.log(`NovelAI subscription limit reached. Max context size is now ${this_max_context}`);
            }
        }

        this_max_context = this_max_context - amount_gen;
    }
    if (main_api == 'openai') {
        this_max_context = oai_settings.openai_max_context - oai_settings.openai_max_tokens;
    }
    return this_max_context;
}

function parseTokenCounts(counts, thisPromptBits) {
    /**
     * @param {any[]} numbers
     */
    function getSum(...numbers) {
        return numbers.map(x => Number(x)).filter(x => !Number.isNaN(x)).reduce((acc, val) => acc + val, 0);
    }
    const total = getSum(Object.values(counts));

    thisPromptBits.push({
        oaiStartTokens: (counts?.start + counts?.controlPrompts) || 0,
        oaiPromptTokens: getSum(counts?.prompt, counts?.charDescription, counts?.charPersonality, counts?.scenario) || 0,
        oaiBiasTokens: counts?.bias || 0,
        oaiNudgeTokens: counts?.nudge || 0,
        oaiJailbreakTokens: counts?.jailbreak || 0,
        oaiImpersonateTokens: counts?.impersonate || 0,
        oaiExamplesTokens: (counts?.dialogueExamples + counts?.examples) || 0,
        oaiConversationTokens: (counts?.conversation + counts?.chatHistory) || 0,
        oaiNsfwTokens: counts?.nsfw || 0,
        oaiMainTokens: counts?.main || 0,
        oaiTotalTokens: total,
    });
}

function addChatsPreamble(mesSendString) {
    return main_api === 'novel'
        ? substituteParams(nai_settings.preamble) + '\n' + mesSendString
        : mesSendString;
}

function addChatsSeparator(mesSendString) {
    if (power_user.context.chat_start) {
        return substituteParams(power_user.context.chat_start) + '\n' + mesSendString;
    }

    else {
        return mesSendString;
    }
}

// There's a TODO related to zero-depth anchors; not removing this function until that's resolved
// eslint-disable-next-line no-unused-vars
function appendZeroDepthAnchor(force_name2, zeroDepthAnchor, finalPrompt) {
    const trimBothEnds = !force_name2;
    let trimmedPrompt = (trimBothEnds ? zeroDepthAnchor.trim() : zeroDepthAnchor.trimEnd());

    if (trimBothEnds && !finalPrompt.endsWith('\n')) {
        finalPrompt += '\n';
    }

    finalPrompt += trimmedPrompt;

    if (force_name2) {
        finalPrompt += ' ';
    }

    return finalPrompt;
}

async function DupeChar() {
    if (!this_chid) {
        toastr.warning('You must first select a character to duplicate!');
        return;
    }

    const confirmMessage = `
    <h3>Are you sure you want to duplicate this character?</h3>
    <span>If you just want to start a new chat with the same character, use "Start new chat" option in the bottom-left options menu.</span><br><br>`;

    const confirm = await callPopup(confirmMessage, 'confirm');

    if (!confirm) {
        console.log('User cancelled duplication');
        return;
    }

    const body = { avatar_url: characters[this_chid].avatar };
    const response = await fetch('/api/characters/duplicate', {
        method: 'POST',
        headers: getRequestHeaders(),
        body: JSON.stringify(body),
    });
    if (response.ok) {
        toastr.success('Character Duplicated');
        getCharacters();
    }
}

function promptItemize(itemizedPrompts, requestedMesId) {
    console.log('PROMPT ITEMIZE ENTERED');
    var incomingMesId = Number(requestedMesId);
    console.debug(`looking for MesId ${incomingMesId}`);
    var thisPromptSet = undefined;

    for (var i = 0; i < itemizedPrompts.length; i++) {
        console.log(`looking for ${incomingMesId} vs ${itemizedPrompts[i].mesId}`);
        if (itemizedPrompts[i].mesId === incomingMesId) {
            console.log(`found matching mesID ${i}`);
            thisPromptSet = i;
            PromptArrayItemForRawPromptDisplay = i;
            console.log(`wanting to raw display of ArrayItem: ${PromptArrayItemForRawPromptDisplay} which is mesID ${incomingMesId}`);
            console.log(itemizedPrompts[thisPromptSet]);
        }
    }

    if (thisPromptSet === undefined) {
        console.log(`couldnt find the right mesId. looked for ${incomingMesId}`);
        console.log(itemizedPrompts);
        return null;
    }

    const params = {
        charDescriptionTokens: getTokenCount(itemizedPrompts[thisPromptSet].charDescription),
        charPersonalityTokens: getTokenCount(itemizedPrompts[thisPromptSet].charPersonality),
        scenarioTextTokens: getTokenCount(itemizedPrompts[thisPromptSet].scenarioText),
        userPersonaStringTokens: getTokenCount(itemizedPrompts[thisPromptSet].userPersona),
        worldInfoStringTokens: getTokenCount(itemizedPrompts[thisPromptSet].worldInfoString),
        allAnchorsTokens: getTokenCount(itemizedPrompts[thisPromptSet].allAnchors),
        summarizeStringTokens: getTokenCount(itemizedPrompts[thisPromptSet].summarizeString),
        authorsNoteStringTokens: getTokenCount(itemizedPrompts[thisPromptSet].authorsNoteString),
        smartContextStringTokens: getTokenCount(itemizedPrompts[thisPromptSet].smartContextString),
        beforeScenarioAnchorTokens: getTokenCount(itemizedPrompts[thisPromptSet].beforeScenarioAnchor),
        afterScenarioAnchorTokens: getTokenCount(itemizedPrompts[thisPromptSet].afterScenarioAnchor),
        zeroDepthAnchorTokens: getTokenCount(itemizedPrompts[thisPromptSet].zeroDepthAnchor), // TODO: unused
        thisPrompt_padding: itemizedPrompts[thisPromptSet].padding,
        this_main_api: itemizedPrompts[thisPromptSet].main_api,
    };

    if (params.this_main_api == 'openai') {
        //for OAI API
        //console.log('-- Counting OAI Tokens');

        //params.finalPromptTokens = itemizedPrompts[thisPromptSet].oaiTotalTokens;
        params.oaiMainTokens = itemizedPrompts[thisPromptSet].oaiMainTokens;
        params.oaiStartTokens = itemizedPrompts[thisPromptSet].oaiStartTokens;
        params.ActualChatHistoryTokens = itemizedPrompts[thisPromptSet].oaiConversationTokens;
        params.examplesStringTokens = itemizedPrompts[thisPromptSet].oaiExamplesTokens;
        params.oaiPromptTokens = itemizedPrompts[thisPromptSet].oaiPromptTokens - (params.afterScenarioAnchorTokens + params.beforeScenarioAnchorTokens) + params.examplesStringTokens;
        params.oaiBiasTokens = itemizedPrompts[thisPromptSet].oaiBiasTokens;
        params.oaiJailbreakTokens = itemizedPrompts[thisPromptSet].oaiJailbreakTokens;
        params.oaiNudgeTokens = itemizedPrompts[thisPromptSet].oaiNudgeTokens;
        params.oaiImpersonateTokens = itemizedPrompts[thisPromptSet].oaiImpersonateTokens;
        params.oaiNsfwTokens = itemizedPrompts[thisPromptSet].oaiNsfwTokens;
        params.finalPromptTokens =
            params.oaiStartTokens +
            params.oaiPromptTokens +
            params.oaiMainTokens +
            params.oaiNsfwTokens +
            params.oaiBiasTokens +
            params.oaiImpersonateTokens +
            params.oaiJailbreakTokens +
            params.oaiNudgeTokens +
            params.ActualChatHistoryTokens +
            //charDescriptionTokens +
            //charPersonalityTokens +
            //allAnchorsTokens +
            params.worldInfoStringTokens +
            params.beforeScenarioAnchorTokens +
            params.afterScenarioAnchorTokens;
        // Max context size - max completion tokens
        params.thisPrompt_max_context = (oai_settings.openai_max_context - oai_settings.openai_max_tokens);

        //console.log('-- applying % on OAI tokens');
        params.oaiStartTokensPercentage = ((params.oaiStartTokens / (params.finalPromptTokens)) * 100).toFixed(2);
        params.storyStringTokensPercentage = (((params.afterScenarioAnchorTokens + params.beforeScenarioAnchorTokens + params.oaiPromptTokens) / (params.finalPromptTokens)) * 100).toFixed(2);
        params.ActualChatHistoryTokensPercentage = ((params.ActualChatHistoryTokens / (params.finalPromptTokens)) * 100).toFixed(2);
        params.promptBiasTokensPercentage = ((params.oaiBiasTokens / (params.finalPromptTokens)) * 100).toFixed(2);
        params.worldInfoStringTokensPercentage = ((params.worldInfoStringTokens / (params.finalPromptTokens)) * 100).toFixed(2);
        params.allAnchorsTokensPercentage = ((params.allAnchorsTokens / (params.finalPromptTokens)) * 100).toFixed(2);
        params.selectedTokenizer = getFriendlyTokenizerName(params.this_main_api).tokenizerName;
        params.oaiSystemTokens = params.oaiImpersonateTokens + params.oaiJailbreakTokens + params.oaiNudgeTokens + params.oaiStartTokens + params.oaiNsfwTokens + params.oaiMainTokens;
        params.oaiSystemTokensPercentage = ((params.oaiSystemTokens / (params.finalPromptTokens)) * 100).toFixed(2);
    } else {
        //for non-OAI APIs
        //console.log('-- Counting non-OAI Tokens');
        params.finalPromptTokens = getTokenCount(itemizedPrompts[thisPromptSet].finalPrompt);
        params.storyStringTokens = getTokenCount(itemizedPrompts[thisPromptSet].storyString) - params.worldInfoStringTokens;
        params.examplesStringTokens = getTokenCount(itemizedPrompts[thisPromptSet].examplesString);
        params.mesSendStringTokens = getTokenCount(itemizedPrompts[thisPromptSet].mesSendString);
        params.ActualChatHistoryTokens = params.mesSendStringTokens - (params.allAnchorsTokens - (params.beforeScenarioAnchorTokens + params.afterScenarioAnchorTokens)) + power_user.token_padding;
        params.instructionTokens = getTokenCount(itemizedPrompts[thisPromptSet].instruction);
        params.promptBiasTokens = getTokenCount(itemizedPrompts[thisPromptSet].promptBias);

        params.totalTokensInPrompt =
            params.storyStringTokens +     //chardefs total
            params.worldInfoStringTokens +
            params.examplesStringTokens + // example messages
            params.ActualChatHistoryTokens +  //chat history
            params.allAnchorsTokens +      // AN and/or legacy anchors
            //afterScenarioAnchorTokens +       //only counts if AN is set to 'after scenario'
            //zeroDepthAnchorTokens +           //same as above, even if AN not on 0 depth
            params.promptBiasTokens;       //{{}}
        //- thisPrompt_padding;  //not sure this way of calculating is correct, but the math results in same value as 'finalPrompt'
        params.thisPrompt_max_context = itemizedPrompts[thisPromptSet].this_max_context;
        params.thisPrompt_actual = params.thisPrompt_max_context - params.thisPrompt_padding;

        //console.log('-- applying % on non-OAI tokens');
        params.storyStringTokensPercentage = ((params.storyStringTokens / (params.totalTokensInPrompt)) * 100).toFixed(2);
        params.ActualChatHistoryTokensPercentage = ((params.ActualChatHistoryTokens / (params.totalTokensInPrompt)) * 100).toFixed(2);
        params.promptBiasTokensPercentage = ((params.promptBiasTokens / (params.totalTokensInPrompt)) * 100).toFixed(2);
        params.worldInfoStringTokensPercentage = ((params.worldInfoStringTokens / (params.totalTokensInPrompt)) * 100).toFixed(2);
        params.allAnchorsTokensPercentage = ((params.allAnchorsTokens / (params.totalTokensInPrompt)) * 100).toFixed(2);
        params.selectedTokenizer = getFriendlyTokenizerName(params.this_main_api).tokenizerName;
    }

    if (params.this_main_api == 'openai') {
        callPopup(renderTemplate('itemizationChat', params), 'text');

    } else {
        callPopup(renderTemplate('itemizationText', params), 'text');
    }
}

function setInContextMessages(lastmsg, type) {
    $('#chat .mes').removeClass('lastInContext');

    if (type === 'swipe' || type === 'regenerate' || type === 'continue') {
        lastmsg++;
    }

    const lastMessageBlock = $('#chat .mes:not([is_system="true"])').eq(-lastmsg);
    lastMessageBlock.addClass('lastInContext');

    if (lastMessageBlock.length === 0) {
        const firstMessageId = getFirstDisplayedMessageId();
        $(`#chat .mes[mesid="${firstMessageId}"`).addClass('lastInContext');
    }
}

/**
 * Sends a non-streaming request to the API.
 * @param {string} type Generation type
 * @param {object} data Generation data
 * @returns {Promise<object>} Response data from the API
 */
async function sendGenerationRequest(type, data) {
    if (main_api === 'openai') {
        return await sendOpenAIRequest(type, data.prompt, abortController.signal);
    }

    if (main_api === 'koboldhorde') {
        return await generateHorde(data.prompt, data, abortController.signal, true);
    }

    const response = await fetch(getGenerateUrl(main_api), {
        method: 'POST',
        headers: getRequestHeaders(),
        cache: 'no-cache',
        body: JSON.stringify(data),
        signal: abortController.signal,
    });

    if (!response.ok) {
        const error = await response.json();
        throw error;
    }

    const responseData = await response.json();
    return responseData;
}

/**
 * Sends a streaming request to the API.
 * @param {string} type Generation type
 * @param {object} data Generation data
 * @returns {Promise<any>} Streaming generator
 */
async function sendStreamingRequest(type, data) {
    switch (main_api) {
        case 'openai':
            return await sendOpenAIRequest(type, data.prompt, streamingProcessor.abortController.signal);
        case 'textgenerationwebui':
            return await generateTextGenWithStreaming(data, streamingProcessor.abortController.signal);
        case 'novel':
            return await generateNovelWithStreaming(data, streamingProcessor.abortController.signal);
        case 'kobold':
            return await generateKoboldWithStreaming(data, streamingProcessor.abortController.signal);
        default:
            throw new Error('Streaming is enabled, but the current API does not support streaming.');
    }
}

/**
 * Gets the generation endpoint URL for the specified API.
 * @param {string} api API name
 * @returns {string} Generation URL
 */
function getGenerateUrl(api) {
    switch (api) {
        case 'kobold':
            return '/api/backends/kobold/generate';
        case 'koboldhorde':
            return '/api/backends/koboldhorde/generate';
        case 'textgenerationwebui':
            return '/api/backends/text-completions/generate';
        case 'novel':
            return '/api/novelai/generate';
        default:
            throw new Error(`Unknown API: ${api}`);
    }
}

function throwCircuitBreakerError() {
    callPopup(`Could not extract reply in ${MAX_GENERATION_LOOPS} attempts. Try generating again`, 'text');
    unblockGeneration();
}

function extractTitleFromData(data) {
    if (main_api == 'koboldhorde') {
        return data.workerName;
    }

    return undefined;
}

/**
 * Extracts the message from the response data.
 * @param {object} data Response data
 * @returns {string} Extracted message
 */
function extractMessageFromData(data) {
    switch (main_api) {
        case 'kobold':
            return data.results[0].text;
        case 'koboldhorde':
            return data.text;
        case 'textgenerationwebui':
            return data.choices?.[0]?.text ?? data.content ?? data.response;
        case 'novel':
            return data.output;
        case 'openai':
            return data;
        default:
            return '';
    }
}

/**
 * Extracts multiswipe swipes from the response data.
 * @param {Object} data Response data
 * @param {string} type Type of generation
 * @returns {string[]} Array of extra swipes
 */
function extractMultiSwipes(data, type) {
    const swipes = [];

    if (type === 'continue' || type === 'impersonate' || type === 'quiet') {
        return swipes;
    }

    if (main_api === 'textgenerationwebui' && textgen_settings.type === textgen_types.APHRODITE) {
        const multiSwipeCount = data.choices.length - 1;

        if (multiSwipeCount <= 0) {
            return swipes;
        }

        for (let i = 1; i < data.choices.length; i++) {
            const text = cleanUpMessage(data.choices[i].text, false, false, false);
            swipes.push(text);
        }
    }

    return swipes;
}

function cleanUpMessage(getMessage, isImpersonate, isContinue, displayIncompleteSentences = false, stoppingStrings = null) {
    if (!getMessage) {
        return '';
    }

    // Add the prompt bias before anything else
    if (
        power_user.user_prompt_bias &&
        !isImpersonate &&
        !isContinue &&
        power_user.user_prompt_bias.length !== 0
    ) {
        getMessage = substituteParams(power_user.user_prompt_bias) + getMessage;
    }

    // Allow for caching of stopping strings. getStoppingStrings is an expensive function, especially with macros
    // enabled, so for streaming, we call it once and then pass it into each cleanUpMessage call.
    if (!stoppingStrings) {
        stoppingStrings = getStoppingStrings(isImpersonate, isContinue);
    }

    for (const stoppingString of stoppingStrings) {
        if (stoppingString.length) {
            for (let j = stoppingString.length; j > 0; j--) {
                if (getMessage.slice(-j) === stoppingString.slice(0, j)) {
                    getMessage = getMessage.slice(0, -j);
                    break;
                }
            }
        }
    }

    // Regex uses vars, so add before formatting
    getMessage = getRegexedString(getMessage, isImpersonate ? regex_placement.USER_INPUT : regex_placement.AI_OUTPUT);

    if (!displayIncompleteSentences && power_user.trim_sentences) {
        getMessage = trimToEndSentence(getMessage, power_user.include_newline);
    }

    if (power_user.collapse_newlines) {
        getMessage = collapseNewlines(getMessage);
    }

    if (power_user.trim_spaces) {
        getMessage = getMessage.trim();
    }
    // trailing invisible whitespace before every newlines, on a multiline string
    // "trailing whitespace on newlines       \nevery line of the string    \n?sample text" ->
    // "trailing whitespace on newlines\nevery line of the string\nsample text"
    getMessage = getMessage.replace(/[^\S\r\n]+$/gm, '');

    let nameToTrim = isImpersonate ? name2 : name1;

    if (isImpersonate) {
        nameToTrim = power_user.allow_name2_display ? '' : name2;
    }
    else {
        nameToTrim = power_user.allow_name1_display ? '' : name1;
    }

    if (nameToTrim && getMessage.indexOf(`${nameToTrim}:`) == 0) {
        getMessage = getMessage.substring(0, getMessage.indexOf(`${nameToTrim}:`));
    }
    if (nameToTrim && getMessage.indexOf(`\n${nameToTrim}:`) >= 0) {
        getMessage = getMessage.substring(0, getMessage.indexOf(`\n${nameToTrim}:`));
    }
    if (getMessage.indexOf('<|endoftext|>') != -1) {
        getMessage = getMessage.substring(0, getMessage.indexOf('<|endoftext|>'));
    }
    const isInstruct = power_user.instruct.enabled && main_api !== 'openai';
    if (isInstruct && power_user.instruct.stop_sequence) {
        if (getMessage.indexOf(power_user.instruct.stop_sequence) != -1) {
            getMessage = getMessage.substring(0, getMessage.indexOf(power_user.instruct.stop_sequence));
        }
    }
    // Hana: Only use the first sequence (should be <|model|>)
    // of the prompt before <|user|> (as KoboldAI Lite does it).
    if (isInstruct && power_user.instruct.input_sequence) {
        if (getMessage.indexOf(power_user.instruct.input_sequence) != -1) {
            getMessage = getMessage.substring(0, getMessage.indexOf(power_user.instruct.input_sequence));
        }
    }
    if (isInstruct && power_user.instruct.input_sequence && isImpersonate) {
        //getMessage = getMessage.replaceAll(power_user.instruct.input_sequence, '');
        power_user.instruct.input_sequence.split('\n')
            .filter(line => line.trim() !== '')
            .forEach(line => {
                getMessage = getMessage.replaceAll(line, '');
            });
    }
    if (isInstruct && power_user.instruct.output_sequence && !isImpersonate) {
        //getMessage = getMessage.replaceAll(power_user.instruct.output_sequence, '');
        power_user.instruct.output_sequence.split('\n')
            .filter(line => line.trim() !== '')
            .forEach(line => {
                getMessage = getMessage.replaceAll(line, '');
            });
    }
    if (isInstruct && power_user.instruct.last_output_sequence && !isImpersonate) {
        //getMessage = getMessage.replaceAll(power_user.instruct.last_output_sequence, '');
        power_user.instruct.last_output_sequence.split('\n')
            .filter(line => line.trim() !== '')
            .forEach(line => {
                getMessage = getMessage.replaceAll(line, '');
            });
    }
    // clean-up group message from excessive generations
    if (selected_group) {
        getMessage = cleanGroupMessage(getMessage);
    }

    if (!power_user.allow_name2_display) {
        const name2Escaped = escapeRegex(name2);
        getMessage = getMessage.replace(new RegExp(`(^|\n)${name2Escaped}:\\s*`, 'g'), '$1');
    }

    if (isImpersonate) {
        getMessage = getMessage.trim();
    }

    if (power_user.auto_fix_generated_markdown) {
        getMessage = fixMarkdown(getMessage, false);
    }

    const nameToTrim2 = isImpersonate ? name1 : name2;

    if (getMessage.startsWith(nameToTrim2 + ':')) {
        getMessage = getMessage.replace(nameToTrim2 + ':', '');
        getMessage = getMessage.trimStart();
    }

    if (isImpersonate) {
        getMessage = getMessage.trim();
    }

    return getMessage;
}

async function saveReply(type, getMessage, fromStreaming, title, swipes) {
    if (type != 'append' && type != 'continue' && type != 'appendFinal' && chat.length && (chat[chat.length - 1]['swipe_id'] === undefined ||
        chat[chat.length - 1]['is_user'])) {
        type = 'normal';
    }

    if (chat.length && typeof chat[chat.length - 1]['extra'] !== 'object') {
        chat[chat.length - 1]['extra'] = {};
    }

    let oldMessage = '';
    const generationFinished = new Date();
    const img = extractImageFromMessage(getMessage);
    getMessage = img.getMessage;
    if (type === 'swipe') {
        oldMessage = chat[chat.length - 1]['mes'];
        chat[chat.length - 1]['swipes'].length++;
        if (chat[chat.length - 1]['swipe_id'] === chat[chat.length - 1]['swipes'].length - 1) {
            chat[chat.length - 1]['title'] = title;
            chat[chat.length - 1]['mes'] = getMessage;
            chat[chat.length - 1]['gen_started'] = generation_started;
            chat[chat.length - 1]['gen_finished'] = generationFinished;
            chat[chat.length - 1]['send_date'] = getMessageTimeStamp();
            chat[chat.length - 1]['extra']['api'] = getGeneratingApi();
            chat[chat.length - 1]['extra']['model'] = getGeneratingModel();
            if (power_user.message_token_count_enabled) {
                chat[chat.length - 1]['extra']['token_count'] = getTokenCount(chat[chat.length - 1]['mes'], 0);
            }
            const chat_id = (chat.length - 1);
            await eventSource.emit(event_types.MESSAGE_RECEIVED, chat_id);
            addOneMessage(chat[chat_id], { type: 'swipe' });
            await eventSource.emit(event_types.CHARACTER_MESSAGE_RENDERED, chat_id);
        } else {
            chat[chat.length - 1]['mes'] = getMessage;
        }
    } else if (type === 'append' || type === 'continue') {
        console.debug('Trying to append.');
        oldMessage = chat[chat.length - 1]['mes'];
        chat[chat.length - 1]['title'] = title;
        chat[chat.length - 1]['mes'] += getMessage;
        chat[chat.length - 1]['gen_started'] = generation_started;
        chat[chat.length - 1]['gen_finished'] = generationFinished;
        chat[chat.length - 1]['send_date'] = getMessageTimeStamp();
        chat[chat.length - 1]['extra']['api'] = getGeneratingApi();
        chat[chat.length - 1]['extra']['model'] = getGeneratingModel();
        if (power_user.message_token_count_enabled) {
            chat[chat.length - 1]['extra']['token_count'] = getTokenCount(chat[chat.length - 1]['mes'], 0);
        }
        const chat_id = (chat.length - 1);
        await eventSource.emit(event_types.MESSAGE_RECEIVED, chat_id);
        addOneMessage(chat[chat_id], { type: 'swipe' });
        await eventSource.emit(event_types.CHARACTER_MESSAGE_RENDERED, chat_id);
    } else if (type === 'appendFinal') {
        oldMessage = chat[chat.length - 1]['mes'];
        console.debug('Trying to appendFinal.');
        chat[chat.length - 1]['title'] = title;
        chat[chat.length - 1]['mes'] = getMessage;
        chat[chat.length - 1]['gen_started'] = generation_started;
        chat[chat.length - 1]['gen_finished'] = generationFinished;
        chat[chat.length - 1]['send_date'] = getMessageTimeStamp();
        chat[chat.length - 1]['extra']['api'] = getGeneratingApi();
        chat[chat.length - 1]['extra']['model'] = getGeneratingModel();
        if (power_user.message_token_count_enabled) {
            chat[chat.length - 1]['extra']['token_count'] = getTokenCount(chat[chat.length - 1]['mes'], 0);
        }
        const chat_id = (chat.length - 1);
        await eventSource.emit(event_types.MESSAGE_RECEIVED, chat_id);
        addOneMessage(chat[chat_id], { type: 'swipe' });
        await eventSource.emit(event_types.CHARACTER_MESSAGE_RENDERED, chat_id);

    } else {
        console.debug('entering chat update routine for non-swipe post');
        chat[chat.length] = {};
        chat[chat.length - 1]['extra'] = {};
        chat[chat.length - 1]['name'] = name2;
        chat[chat.length - 1]['is_user'] = false;
        chat[chat.length - 1]['send_date'] = getMessageTimeStamp();
        chat[chat.length - 1]['extra']['api'] = getGeneratingApi();
        chat[chat.length - 1]['extra']['model'] = getGeneratingModel();
        if (power_user.trim_spaces) {
            getMessage = getMessage.trim();
        }
        chat[chat.length - 1]['mes'] = getMessage;
        chat[chat.length - 1]['title'] = title;
        chat[chat.length - 1]['gen_started'] = generation_started;
        chat[chat.length - 1]['gen_finished'] = generationFinished;

        if (power_user.message_token_count_enabled) {
            chat[chat.length - 1]['extra']['token_count'] = getTokenCount(chat[chat.length - 1]['mes'], 0);
        }

        if (selected_group) {
            console.debug('entering chat update for groups');
            let avatarImg = 'img/ai4.png';
            if (characters[this_chid].avatar != 'none') {
                avatarImg = getThumbnailUrl('avatar', characters[this_chid].avatar);
            }
            chat[chat.length - 1]['force_avatar'] = avatarImg;
            chat[chat.length - 1]['original_avatar'] = characters[this_chid].avatar;
            chat[chat.length - 1]['extra']['gen_id'] = group_generation_id;
        }

        saveImageToMessage(img, chat[chat.length - 1]);
        const chat_id = (chat.length - 1);

        !fromStreaming && await eventSource.emit(event_types.MESSAGE_RECEIVED, chat_id);
        addOneMessage(chat[chat_id]);
        !fromStreaming && await eventSource.emit(event_types.CHARACTER_MESSAGE_RENDERED, chat_id);
    }

    const item = chat[chat.length - 1];
    if (item['swipe_info'] === undefined) {
        item['swipe_info'] = [];
    }
    if (item['swipe_id'] !== undefined) {
        const swipeId = item['swipe_id'];
        item['swipes'][swipeId] = item['mes'];
        item['swipe_info'][swipeId] = {
            send_date: item['send_date'],
            gen_started: item['gen_started'],
            gen_finished: item['gen_finished'],
            extra: JSON.parse(JSON.stringify(item['extra'])),
        };
    } else {
        item['swipe_id'] = 0;
        item['swipes'] = [];
        item['swipes'][0] = chat[chat.length - 1]['mes'];
        item['swipe_info'][0] = {
            send_date: chat[chat.length - 1]['send_date'],
            gen_started: chat[chat.length - 1]['gen_started'],
            gen_finished: chat[chat.length - 1]['gen_finished'],
            extra: JSON.parse(JSON.stringify(chat[chat.length - 1]['extra'])),
        };
    }

    if (Array.isArray(swipes) && swipes.length > 0) {
        const swipeInfo = {
            send_date: item.send_date,
            gen_started: item.gen_started,
            gen_finished: item.gen_finished,
            extra: structuredClone(item.extra),
        };
        const swipeInfoArray = [];
        swipeInfoArray.length = swipes.length;
        swipeInfoArray.fill(swipeInfo, 0, swipes.length);
        item.swipes.push(...swipes);
        item.swipe_info.push(...swipeInfoArray);
    }

    statMesProcess(chat[chat.length - 1], type, characters, this_chid, oldMessage);
    return { type, getMessage };
}

function saveImageToMessage(img, mes) {
    if (mes && img.image) {
        if (typeof mes.extra !== 'object') {
            mes.extra = {};
        }
        mes.extra.image = img.image;
        mes.extra.title = img.title;
    }
}

function getGeneratingApi() {
    switch (main_api) {
        case 'openai':
            return oai_settings.chat_completion_source || 'openai';
        case 'textgenerationwebui':
            return textgen_settings.type === textgen_types.OOBA ? 'textgenerationwebui' : textgen_settings.type;
        default:
            return main_api;
    }
}

function getGeneratingModel(mes) {
    let model = '';
    switch (main_api) {
        case 'kobold':
            model = online_status;
            break;
        case 'novel':
            model = nai_settings.model_novel;
            break;
        case 'openai':
            model = getChatCompletionModel();
            break;
        case 'textgenerationwebui':
            model = online_status;
            break;
        case 'koboldhorde':
            model = kobold_horde_model;
            break;
    }
    return model;
}

function extractImageFromMessage(getMessage) {
    const regex = /<img src="(.*?)".*?alt="(.*?)".*?>/g;
    const results = regex.exec(getMessage);
    const image = results ? results[1] : '';
    const title = results ? results[2] : '';
    getMessage = getMessage.replace(regex, '');
    return { getMessage, image, title };
}

export function activateSendButtons() {
    is_send_press = false;
    $('#send_but').removeClass('displayNone');
    $('#mes_continue').removeClass('displayNone');
    $('#send_textarea').attr('disabled', false);
    $('.mes_buttons:last').show();
    hideStopButton();
}

export function deactivateSendButtons() {
    $('#send_but').addClass('displayNone');
    $('#mes_continue').addClass('displayNone');
    showStopButton();
}

function resetChatState() {
    //unsets expected chid before reloading (related to getCharacters/printCharacters from using old arrays)
    this_chid = 'invalid-safety-id';
    // replaces deleted charcter name with system user since it will be displayed next.
    name2 = systemUserName;
    // sets up system user to tell user about having deleted a character
    chat = [...safetychat];
    // resets chat metadata
    chat_metadata = {};
    // resets the characters array, forcing getcharacters to reset
    characters.length = 0;
}

export function setMenuType(value) {
    menu_type = value;
}

export function setExternalAbortController(controller) {
    abortController = controller;
}

function setCharacterId(value) {
    this_chid = value;
}

function setCharacterName(value) {
    name2 = value;
}

function setOnlineStatus(value) {
    online_status = value;
    displayOnlineStatus();
}

function setEditedMessageId(value) {
    this_edit_mes_id = value;
}

function setSendButtonState(value) {
    is_send_press = value;
}

async function renameCharacter() {
    const oldAvatar = characters[this_chid].avatar;
    const newValue = await callPopup('<h3>New name:</h3>', 'input', characters[this_chid].name);

    if (newValue && newValue !== characters[this_chid].name) {
        const body = JSON.stringify({ avatar_url: oldAvatar, new_name: newValue });
        const response = await fetch('/api/characters/rename', {
            method: 'POST',
            headers: getRequestHeaders(),
            body,
        });

        try {
            if (response.ok) {
                const data = await response.json();
                const newAvatar = data.avatar;

                // Replace tags list
                renameTagKey(oldAvatar, newAvatar);

                // Reload characters list
                await getCharacters();

                // Find newly renamed character
                const newChId = characters.findIndex(c => c.avatar == data.avatar);

                if (newChId !== -1) {
                    // Select the character after the renaming
                    this_chid = -1;
                    await selectCharacterById(String(newChId));

                    // Async delay to update UI
                    await delay(1);

                    if (this_chid === -1) {
                        throw new Error('New character not selected');
                    }

                    // Also rename as a group member
                    await renameGroupMember(oldAvatar, newAvatar, newValue);
                    const renamePastChatsConfirm = await callPopup(`<h3>Character renamed!</h3>
                    <p>Past chats will still contain the old character name. Would you like to update the character name in previous chats as well?</p>
                    <i><b>Sprites folder (if any) should be renamed manually.</b></i>`, 'confirm');

                    if (renamePastChatsConfirm) {
                        await renamePastChats(newAvatar, newValue);
                        await reloadCurrentChat();
                        toastr.success('Character renamed and past chats updated!');
                    }
                }
                else {
                    throw new Error('Newly renamed character was lost?');
                }
            }
            else {
                throw new Error('Could not rename the character');
            }
        }
        catch {
            // Reloading to prevent data corruption
            await callPopup('Something went wrong. The page will be reloaded.', 'text');
            location.reload();
        }
    }
}

async function renamePastChats(newAvatar, newValue) {
    const pastChats = await getPastCharacterChats();

    for (const { file_name } of pastChats) {
        try {
            const fileNameWithoutExtension = file_name.replace('.jsonl', '');
            const getChatResponse = await fetch('/api/chats/get', {
                method: 'POST',
                headers: getRequestHeaders(),
                body: JSON.stringify({
                    ch_name: newValue,
                    file_name: fileNameWithoutExtension,
                    avatar_url: newAvatar,
                }),
                cache: 'no-cache',
            });

            if (getChatResponse.ok) {
                const currentChat = await getChatResponse.json();

                for (const message of currentChat) {
                    if (message.is_user || message.is_system || message.extra?.type == system_message_types.NARRATOR) {
                        continue;
                    }

                    if (message.name !== undefined) {
                        message.name = newValue;
                    }
                }

                const saveChatResponse = await fetch('/api/chats/save', {
                    method: 'POST',
                    headers: getRequestHeaders(),
                    body: JSON.stringify({
                        ch_name: newValue,
                        file_name: fileNameWithoutExtension,
                        chat: currentChat,
                        avatar_url: newAvatar,
                    }),
                    cache: 'no-cache',
                });

                if (!saveChatResponse.ok) {
                    throw new Error('Could not save chat');
                }
            }
        } catch (error) {
            toastr.error(`Past chat could not be updated: ${file_name}`);
            console.error(error);
        }
    }
}

export function saveChatDebounced() {
    const chid = this_chid;
    const selectedGroup = selected_group;

    if (chatSaveTimeout) {
        console.debug('Clearing chat save timeout');
        clearTimeout(chatSaveTimeout);
    }

    chatSaveTimeout = setTimeout(async () => {
        if (selectedGroup !== selected_group) {
            console.warn('Chat save timeout triggered, but group changed. Aborting.');
            return;
        }

        if (chid !== this_chid) {
            console.warn('Chat save timeout triggered, but chid changed. Aborting.');
            return;
        }

        console.debug('Chat save timeout triggered');
        await saveChatConditional();
        console.debug('Chat saved');
    }, 1000);
}

async function saveChat(chat_name, withMetadata, mesId) {
    const metadata = { ...chat_metadata, ...(withMetadata || {}) };
    let file_name = chat_name ?? characters[this_chid]?.chat;

    if (!file_name) {
        console.warn('saveChat called without chat_name and no chat file found');
        return;
    }

    characters[this_chid]['date_last_chat'] = Date.now();
    chat.forEach(function (item, i) {
        if (item['is_group']) {
            toastr.error('Trying to save group chat with regular saveChat function. Aborting to prevent corruption.');
            throw new Error('Group chat saved from saveChat');
        }
        /*
        if (item.is_user) {
            //var str = item.mes.replace(`${name1}:`, `${name1}:`);
            //chat[i].mes = str;
            //chat[i].name = name1;
        } else if (i !== chat.length - 1 && chat[i].swipe_id !== undefined) {
            //  delete chat[i].swipes;
            //  delete chat[i].swipe_id;
        }
        */
    });

    const trimmed_chat = (mesId !== undefined && mesId >= 0 && mesId < chat.length)
        ? chat.slice(0, parseInt(mesId) + 1)
        : chat;

    var save_chat = [
        {
            user_name: name1,
            character_name: name2,
            create_date: chat_create_date,
            chat_metadata: metadata,
        },
        ...trimmed_chat,
    ];
    return jQuery.ajax({
        type: 'POST',
        url: '/api/chats/save',
        data: JSON.stringify({
            ch_name: characters[this_chid].name,
            file_name: file_name,
            chat: save_chat,
            avatar_url: characters[this_chid].avatar,
        }),
        beforeSend: function () {

        },
        cache: false,
        dataType: 'json',
        contentType: 'application/json',
        success: function (data) { },
        error: function (jqXHR, exception) {
            console.log(exception);
            console.log(jqXHR);
        },
    });
}

async function read_avatar_load(input) {
    if (input.files && input.files[0]) {
        if (selected_button == 'create') {
            create_save.avatar = input.files;
        }

        const file = input.files[0];
        const fileData = await getBase64Async(file);

        if (!power_user.never_resize_avatars) {
            $('#dialogue_popup').addClass('large_dialogue_popup wide_dialogue_popup');
            const croppedImage = await callPopup(getCropPopup(fileData), 'avatarToCrop');
            if (!croppedImage) {
                return;
            }

            $('#avatar_load_preview').attr('src', croppedImage);
        } else {
            $('#avatar_load_preview').attr('src', fileData);
        }

        if (menu_type == 'create') {
            return;
        }

        await createOrEditCharacter();
        await delay(durationSaveEdit);

        const formData = new FormData($('#form_create').get(0));
        await fetch(getThumbnailUrl('avatar', formData.get('avatar_url')), {
            method: 'GET',
            cache: 'no-cache',
            headers: {
                'pragma': 'no-cache',
                'cache-control': 'no-cache',
            },
        });

        $('.mes').each(async function () {
            const nameMatch = $(this).attr('ch_name') == formData.get('ch_name');
            if ($(this).attr('is_system') == 'true' && !nameMatch) {
                return;
            }
            if ($(this).attr('is_user') == 'true') {
                return;
            }
            if (nameMatch) {
                const previewSrc = $('#avatar_load_preview').attr('src');
                const avatar = $(this).find('.avatar img');
                avatar.attr('src', default_avatar);
                await delay(1);
                avatar.attr('src', previewSrc);
            }
        });

        console.log('Avatar refreshed');
    }
}

export function getCropPopup(src) {
    return `<h3>Set the crop position of the avatar image and click Accept to confirm.</h3>
            <div id='avatarCropWrap'>
                <img id='avatarToCrop' src='${src}'>
            </div>`;
}

function getThumbnailUrl(type, file) {
    return `/thumbnail?type=${type}&file=${encodeURIComponent(file)}`;
}

async function getChat() {
    //console.log('/api/chats/get -- entered for -- ' + characters[this_chid].name);
    try {
        const response = await $.ajax({
            type: 'POST',
            url: '/api/chats/get',
            data: JSON.stringify({
                ch_name: characters[this_chid].name,
                file_name: characters[this_chid].chat,
                avatar_url: characters[this_chid].avatar,
            }),
            dataType: 'json',
            contentType: 'application/json',
        });
        if (response[0] !== undefined) {
            chat.push(...response);
            chat_create_date = chat[0]['create_date'];
            chat_metadata = chat[0]['chat_metadata'] ?? {};

            chat.shift();
        } else {
            chat_create_date = humanizedDateTime();
        }
        await getChatResult();
        eventSource.emit('chatLoaded', { detail: { id: this_chid, character: characters[this_chid] } });

        setTimeout(function () {
            $('#send_textarea').click();
            $('#send_textarea').focus();
        }, 200);
    } catch (error) {
        await getChatResult();
        console.log(error);
    }
}

async function getChatResult() {
    name2 = characters[this_chid].name;
    if (chat.length === 0) {
        const message = getFirstMessage();
        chat.push(message);
        await saveChatConditional();
    }
    await loadItemizedPrompts(getCurrentChatId());
    await printMessages();
    select_selected_character(this_chid);

    await eventSource.emit(event_types.CHAT_CHANGED, (getCurrentChatId()));

    if (chat.length === 1) {
        const chat_id = (chat.length - 1);
        await eventSource.emit(event_types.MESSAGE_RECEIVED, chat_id);
        await eventSource.emit(event_types.CHARACTER_MESSAGE_RENDERED, chat_id);
    }
}

function getFirstMessage() {
    const firstMes = characters[this_chid].first_mes || default_ch_mes;
    const alternateGreetings = characters[this_chid]?.data?.alternate_greetings;

    const message = {
        name: name2,
        is_user: false,
        is_system: false,
        send_date: getMessageTimeStamp(),
        mes: substituteParams(getRegexedString(firstMes, regex_placement.AI_OUTPUT)),
        extra: {},
    };

    if (Array.isArray(alternateGreetings) && alternateGreetings.length > 0) {
        const swipes = [message.mes, ...(alternateGreetings.map(greeting => substituteParams(getRegexedString(greeting, regex_placement.AI_OUTPUT))))];
        message['swipe_id'] = 0;
        message['swipes'] = swipes;
        message['swipe_info'] = [];
    }
    return message;
}

async function openCharacterChat(file_name) {
    await clearChat();
    characters[this_chid]['chat'] = file_name;
    chat.length = 0;
    chat_metadata = {};
    await getChat();
    $('#selected_chat_pole').val(file_name);
    await createOrEditCharacter();
}

////////// OPTIMZED MAIN API CHANGE FUNCTION ////////////

function changeMainAPI() {
    const selectedVal = $('#main_api').val();
    //console.log(selectedVal);
    const apiElements = {
        'koboldhorde': {
            apiSettings: $('#kobold_api-settings'),
            apiConnector: $('#kobold_horde'),
            apiPresets: $('#kobold_api-presets'),
            apiRanges: $('#range_block'),
            maxContextElem: $('#max_context_block'),
            amountGenElem: $('#amount_gen_block'),
        },
        'kobold': {
            apiSettings: $('#kobold_api-settings'),
            apiConnector: $('#kobold_api'),
            apiPresets: $('#kobold_api-presets'),
            apiRanges: $('#range_block'),
            maxContextElem: $('#max_context_block'),
            amountGenElem: $('#amount_gen_block'),
        },
        'textgenerationwebui': {
            apiSettings: $('#textgenerationwebui_api-settings'),
            apiConnector: $('#textgenerationwebui_api'),
            apiPresets: $('#textgenerationwebui_api-presets'),
            apiRanges: $('#range_block_textgenerationwebui'),
            maxContextElem: $('#max_context_block'),
            amountGenElem: $('#amount_gen_block'),
        },
        'novel': {
            apiSettings: $('#novel_api-settings'),
            apiConnector: $('#novel_api'),
            apiPresets: $('#novel_api-presets'),
            apiRanges: $('#range_block_novel'),
            maxContextElem: $('#max_context_block'),
            amountGenElem: $('#amount_gen_block'),
        },
        'openai': {
            apiSettings: $('#openai_settings'),
            apiConnector: $('#openai_api'),
            apiPresets: $('#openai_api-presets'),
            apiRanges: $('#range_block_openai'),
            maxContextElem: $('#max_context_block'),
            amountGenElem: $('#amount_gen_block'),
        },
    };
    //console.log('--- apiElements--- ');
    //console.log(apiElements);

    //first, disable everything so the old elements stop showing
    for (const apiName in apiElements) {
        const apiObj = apiElements[apiName];
        //do not hide items to then proceed to immediately show them.
        if (selectedVal === apiName) {
            continue;
        }
        apiObj.apiSettings.css('display', 'none');
        apiObj.apiConnector.css('display', 'none');
        apiObj.apiRanges.css('display', 'none');
        apiObj.apiPresets.css('display', 'none');
    }

    //then, find and enable the active item.
    //This is split out of the loop so that different apis can share settings divs
    let activeItem = apiElements[selectedVal];

    activeItem.apiSettings.css('display', 'block');
    activeItem.apiConnector.css('display', 'block');
    activeItem.apiRanges.css('display', 'block');
    activeItem.apiPresets.css('display', 'block');

    if (selectedVal === 'openai') {
        activeItem.apiPresets.css('display', 'flex');
    }

    if (selectedVal === 'textgenerationwebui' || selectedVal === 'novel') {
        console.log('enabling amount_gen for ooba/novel');
        activeItem.amountGenElem.find('input').prop('disabled', false);
        activeItem.amountGenElem.css('opacity', 1.0);
    }

    //custom because streaming has been moved up under response tokens, which exists inside common settings block
    if (selectedVal === 'textgenerationwebui') {
        $('#streaming_textgenerationwebui_block').css('display', 'block');
    } else {
        $('#streaming_textgenerationwebui_block').css('display', 'none');
    }
    if (selectedVal === 'kobold') {
        $('#streaming_kobold_block').css('display', 'block');
    } else {
        $('#streaming_kobold_block').css('display', 'none');
    }

    if (selectedVal === 'novel') {
        $('#ai_module_block_novel').css('display', 'block');
    } else {
        $('#ai_module_block_novel').css('display', 'none');
    }

    // Hide common settings for OpenAI
    console.debug('value?', selectedVal);
    if (selectedVal == 'openai') {
        console.debug('hiding settings?');
        $('#common-gen-settings-block').css('display', 'none');
    } else {
        $('#common-gen-settings-block').css('display', 'block');
    }

    main_api = selectedVal;
    online_status = 'no_connection';

    if (main_api == 'openai' && oai_settings.chat_completion_source == chat_completion_sources.WINDOWAI) {
        $('#api_button_openai').trigger('click');
    }

    if (main_api == 'koboldhorde') {
        getStatusHorde();
        getHordeModels();
    }

    switch (oai_settings.chat_completion_source) {
        case chat_completion_sources.SCALE:
        case chat_completion_sources.OPENROUTER:
        case chat_completion_sources.WINDOWAI:
        case chat_completion_sources.CLAUDE:
        case chat_completion_sources.OPENAI:
        case chat_completion_sources.AI21:
        case chat_completion_sources.MAKERSUITE:
        case chat_completion_sources.MISTRALAI:
        case chat_completion_sources.CUSTOM:
        default:
            setupChatCompletionPromptManager(oai_settings);
            break;
    }
}

////////////////////////////////////////////////////

export async function getUserAvatars() {
    const response = await fetch('/getuseravatars', {
        method: 'POST',
        headers: getRequestHeaders(),
        body: JSON.stringify({
            '': '',
        }),
    });
    if (response.ok === true) {
        const getData = await response.json();
        $('#user_avatar_block').html(''); //RossAscends: necessary to avoid doubling avatars each refresh.
        $('#user_avatar_block').append('<div class="avatar_upload">+</div>');

        for (var i = 0; i < getData.length; i++) {
            appendUserAvatar(getData[i]);
        }

        return getData;
    }
}

function highlightSelectedAvatar() {
    $('#user_avatar_block').find('.avatar').removeClass('selected');
    $('#user_avatar_block')
        .find(`.avatar[imgfile='${user_avatar}']`)
        .addClass('selected');
}

function appendUserAvatar(name) {
    const template = $('#user_avatar_template .avatar-container').clone();
    const personaName = power_user.personas[name];
    if (personaName) {
        template.attr('title', personaName);
    } else {
        template.attr('title', '[Unnamed Persona]');
    }
    template.find('.avatar').attr('imgfile', name);
    template.toggleClass('default_persona', name === power_user.default_persona);
    template.find('img').attr('src', getUserAvatar(name));
    $('#user_avatar_block').append(template);
    highlightSelectedAvatar();
}

function reloadUserAvatar(force = false) {
    $('.mes').each(function () {
        const avatarImg = $(this).find('.avatar img');
        if (force) {
            avatarImg.attr('src', avatarImg.attr('src'));
        }

        if ($(this).attr('is_user') == 'true' && $(this).attr('force_avatar') == 'false') {
            avatarImg.attr('src', getUserAvatar(user_avatar));
        }
    });
}

export function setUserName(value) {
    name1 = value;
    if (name1 === undefined || name1 == '')
        name1 = default_user_name;
    console.log(`User name changed to ${name1}`);
    $('#your_name').val(name1);
    if (power_user.persona_show_notifications) {
        toastr.success(`Your messages will now be sent as ${name1}`, 'Current persona updated');
    }
    saveSettingsDebounced();
}

function setUserAvatar() {
    user_avatar = $(this).attr('imgfile');
    reloadUserAvatar();
    highlightSelectedAvatar();
    selectCurrentPersona();
    saveSettingsDebounced();
    $('.zoomed_avatar[forchar]').remove();
}

async function uploadUserAvatar(e) {
    const file = e.target.files[0];

    if (!file) {
        $('#form_upload_avatar').trigger('reset');
        return;
    }

    const formData = new FormData($('#form_upload_avatar').get(0));
    const dataUrl = await getBase64Async(file);
    let url = '/uploaduseravatar';

    if (!power_user.never_resize_avatars) {
        $('#dialogue_popup').addClass('large_dialogue_popup wide_dialogue_popup');
        const confirmation = await callPopup(getCropPopup(dataUrl), 'avatarToCrop');
        if (!confirmation) {
            return;
        }

        if (crop_data !== undefined) {
            url += `?crop=${encodeURIComponent(JSON.stringify(crop_data))}`;
        }
    }

    jQuery.ajax({
        type: 'POST',
        url: url,
        data: formData,
        beforeSend: () => { },
        cache: false,
        contentType: false,
        processData: false,
        success: async function (data) {
            // If the user uploaded a new avatar, we want to make sure it's not cached
            const name = formData.get('overwrite_name');
            if (name) {
                await fetch(getUserAvatar(name), { cache: 'no-cache' });
                reloadUserAvatar(true);
            }

            if (!name && data.path) {
                await getUserAvatars();
                await delay(500);
                await createPersona(data.path);
            }

            crop_data = undefined;
            await getUserAvatars();
        },
        error: (jqXHR, exception) => { },
    });

    // Will allow to select the same file twice in a row
    $('#form_upload_avatar').trigger('reset');
}

async function doOnboarding(avatarId) {
    let simpleUiMode = false;
    const template = $('#onboarding_template .onboarding');
    template.find('input[name="enable_simple_mode"]').on('input', function () {
        simpleUiMode = $(this).is(':checked');
    });
    var userName = await callPopup(template, 'input', name1);

    if (userName) {
        userName = userName.replace('\n', ' ');
        setUserName(userName);
        console.log(`Binding persona ${avatarId} to name ${userName}`);
        power_user.personas[avatarId] = userName;
        power_user.persona_descriptions[avatarId] = {
            description: '',
            position: persona_description_positions.IN_PROMPT,
        };
    }

    if (simpleUiMode) {
        power_user.ui_mode = ui_mode.SIMPLE;
        $('#ui_mode_select').val(power_user.ui_mode);
        switchSimpleMode();
    }
}

//***************SETTINGS****************//
///////////////////////////////////////////
async function getSettings() {
    const response = await fetch('/api/settings/get', {
        method: 'POST',
        headers: getRequestHeaders(),
        body: JSON.stringify({}),
        cache: 'no-cache',
    });

    if (!response.ok) {
        toastr.error('Settings could not be loaded. Try reloading the page.');
        throw new Error('Error getting settings');
    }

    const data = await response.json();
    if (data.result != 'file not find' && data.settings) {
        settings = JSON.parse(data.settings);
        if (settings.username !== undefined && settings.username !== '') {
            name1 = settings.username;
            $('#your_name').val(name1);
        }

        // Allow subscribers to mutate settings
        eventSource.emit(event_types.SETTINGS_LOADED_BEFORE, settings);

        //Load KoboldAI settings
        koboldai_setting_names = data.koboldai_setting_names;
        koboldai_settings = data.koboldai_settings;
        koboldai_settings.forEach(function (item, i, arr) {
            koboldai_settings[i] = JSON.parse(item);
        });

        let arr_holder = {};

        $('#settings_preset').empty();
        $('#settings_preset').append(
            '<option value="gui">GUI KoboldAI Settings</option>',
        ); //adding in the GUI settings, since it is not loaded dynamically

        koboldai_setting_names.forEach(function (item, i, arr) {
            arr_holder[item] = i;
            $('#settings_preset').append(`<option value=${i}>${item}</option>`);
            //console.log('loading preset #'+i+' -- '+item);
        });
        koboldai_setting_names = {};
        koboldai_setting_names = arr_holder;
        preset_settings = settings.preset_settings;

        if (preset_settings == 'gui') {
            selectKoboldGuiPreset();
        } else {
            if (typeof koboldai_setting_names[preset_settings] !== 'undefined') {
                $(`#settings_preset option[value=${koboldai_setting_names[preset_settings]}]`)
                    .attr('selected', 'true');
            } else {
                preset_settings = 'gui';
                selectKoboldGuiPreset();
            }
        }

        novelai_setting_names = data.novelai_setting_names;
        novelai_settings = data.novelai_settings;
        novelai_settings.forEach(function (item, i, arr) {
            novelai_settings[i] = JSON.parse(item);
        });
        arr_holder = {};

        $('#settings_preset_novel').empty();

        novelai_setting_names.forEach(function (item, i, arr) {
            arr_holder[item] = i;
            $('#settings_preset_novel').append(`<option value=${i}>${item}</option>`);
        });
        novelai_setting_names = {};
        novelai_setting_names = arr_holder;

        //Load AI model config settings

        amount_gen = settings.amount_gen;
        if (settings.max_context !== undefined)
            max_context = parseInt(settings.max_context);

        swipes = settings.swipes !== undefined ? !!settings.swipes : true;  // enable swipes by default
        $('#swipes-checkbox').prop('checked', swipes); /// swipecode
        hideSwipeButtons();
        showSwipeButtons();

        // Kobold
        loadKoboldSettings(settings.kai_settings ?? settings);

        // Novel
        loadNovelSettings(settings.nai_settings ?? settings);
        $(`#settings_preset_novel option[value=${novelai_setting_names[nai_settings.preset_settings_novel]}]`).attr('selected', 'true');

        // TextGen
        loadTextGenSettings(data, settings);

        // OpenAI
        loadOpenAISettings(data, settings.oai_settings ?? settings);

        // Horde
        loadHordeSettings(settings);

        // Load power user settings
        loadPowerUserSettings(settings, data);

        // Load character tags
        loadTagsSettings(settings);

        // Load background
        loadBackgroundSettings(settings);

        // Allow subscribers to mutate settings
        eventSource.emit(event_types.SETTINGS_LOADED_AFTER, settings);

        // Set context size after loading power user (may override the max value)
        $('#max_context').val(max_context);
        $('#max_context_counter').val(max_context);

        $('#amount_gen').val(amount_gen);
        $('#amount_gen_counter').val(amount_gen);

        //Load which API we are using
        if (settings.main_api == undefined) {
            settings.main_api = 'kobold';
        }

        if (settings.main_api == 'poe') {
            settings.main_api = 'openai';
        }

        main_api = settings.main_api;
        $('#main_api').val(main_api);
        $('#main_api option[value=' + main_api + ']').attr(
            'selected',
            'true',
        );
        changeMainAPI();

        //Load User's Name and Avatar

        user_avatar = settings.user_avatar;
        firstRun = !!settings.firstRun;

        if (firstRun) {
            hideLoader();
            await doOnboarding(user_avatar);
            firstRun = false;
        }

        reloadUserAvatar();
        highlightSelectedAvatar();
        setPersonaDescription();

        //Load the active character and group
        active_character = settings.active_character;
        active_group = settings.active_group;

        //Load the API server URL from settings
        api_server = settings.api_server;
        $('#api_url_text').val(api_server);

        setWorldInfoSettings(settings.world_info_settings ?? settings, data);

        selected_button = settings.selected_button;

        if (data.enable_extensions) {
            const isVersionChanged = settings.currentVersion !== currentVersion;
            await loadExtensionSettings(settings, isVersionChanged);
            eventSource.emit(event_types.EXTENSION_SETTINGS_LOADED);
        }
    }

    settingsReady = true;
    eventSource.emit(event_types.SETTINGS_LOADED);
}

function selectKoboldGuiPreset() {
    $('#settings_preset option[value=gui]')
        .attr('selected', 'true')
        .trigger('change');
}

async function saveSettings(type) {
    if (!settingsReady) {
        console.warn('Settings not ready, aborting save');
        return;
    }

    console.log(background_settings);

    //console.log('Entering settings with name1 = '+name1);

    return jQuery.ajax({
        type: 'POST',
        url: '/api/settings/save',
        data: JSON.stringify({
            firstRun: firstRun,
            currentVersion: currentVersion,
            username: name1,
            active_character: active_character,
            active_group: active_group,
            api_server: api_server,
            preset_settings: preset_settings,
            user_avatar: user_avatar,
            amount_gen: amount_gen,
            max_context: max_context,
            main_api: main_api,
            world_info_settings: getWorldInfoSettings(),
            textgenerationwebui_settings: textgen_settings,
            swipes: swipes,
            horde_settings: horde_settings,
            power_user: power_user,
            extension_settings: extension_settings,
            tags: tags,
            tag_map: tag_map,
            nai_settings: nai_settings,
            kai_settings: kai_settings,
            oai_settings: oai_settings,
            background: background_settings,
        }, null, 4),
        beforeSend: function () { },
        cache: false,
        dataType: 'json',
        contentType: 'application/json',
        //processData: false,
        success: async function (data) {
            eventSource.emit(event_types.SETTINGS_UPDATED);
        },
        error: function (jqXHR, exception) {
            toastr.error('Check the server connection and reload the page to prevent data loss.', 'Settings could not be saved');
            console.log(exception);
            console.log(jqXHR);
        },
    });
}

export function setGenerationParamsFromPreset(preset) {
    const needsUnlock = preset.max_length > MAX_CONTEXT_DEFAULT || preset.genamt > MAX_RESPONSE_DEFAULT;
    $('#max_context_unlocked').prop('checked', needsUnlock).trigger('change');

    if (preset.genamt !== undefined) {
        amount_gen = preset.genamt;
        $('#amount_gen').val(amount_gen);
        $('#amount_gen_counter').val(amount_gen);
    }

    if (preset.max_length !== undefined) {
        max_context = preset.max_length;
        $('#max_context').val(max_context);
        $('#max_context_counter').val(max_context);
    }
}

// Common code for message editor done and auto-save
function updateMessage(div) {
    const mesBlock = div.closest('.mes_block');
    let text = mesBlock.find('.edit_textarea').val();
    const mes = chat[this_edit_mes_id];

    let regexPlacement;
    if (mes.is_user) {
        regexPlacement = regex_placement.USER_INPUT;
    } else if (mes.name === name2) {
        regexPlacement = regex_placement.AI_OUTPUT;
    } else if (mes.name !== name2 || mes.extra?.type === 'narrator') {
        regexPlacement = regex_placement.SLASH_COMMAND;
    }

    // Ignore character override if sent as system
    text = getRegexedString(
        text,
        regexPlacement,
        { characterOverride: mes.extra?.type === 'narrator' ? undefined : mes.name },
    );


    if (power_user.trim_spaces) {
        text = text.trim();
    }

    const bias = extractMessageBias(text);
    mes['mes'] = text;
    if (mes['swipe_id'] !== undefined) {
        mes['swipes'][mes['swipe_id']] = text;
    }

    // editing old messages
    if (!mes.extra) {
        mes.extra = {};
    }

    if (mes.is_system || mes.is_user || mes.extra.type === system_message_types.NARRATOR) {
        mes.extra.bias = bias ?? null;
    } else {
        mes.extra.bias = null;
    }

    return { mesBlock, text, mes, bias };
}

function openMessageDelete(fromSlashCommand) {
    closeMessageEditor();
    hideSwipeButtons();
    if (fromSlashCommand || (this_chid != undefined && !is_send_press) || (selected_group && !is_group_generating)) {
        $('#dialogue_del_mes').css('display', 'block');
        $('#send_form').css('display', 'none');
        $('.del_checkbox').each(function () {
            $(this).css('display', 'grid');
            $(this).parent().children('.for_checkbox').css('display', 'none');
        });
    } else {
        console.debug(`
            ERR -- could not enter del mode
            this_chid: ${this_chid}
            is_send_press: ${is_send_press}
            selected_group: ${selected_group}
            is_group_generating: ${is_group_generating}`);
    }
    this_del_mes = -1;
    is_delete_mode = true;
}

function messageEditAuto(div) {
    const { mesBlock, text, mes } = updateMessage(div);

    mesBlock.find('.mes_text').val('');
    mesBlock.find('.mes_text').val(messageFormatting(
        text,
        this_edit_mes_chname,
        mes.is_system,
        mes.is_user,
    ));
    saveChatDebounced();
}

async function messageEditDone(div) {
    let { mesBlock, text, mes, bias } = updateMessage(div);
    if (this_edit_mes_id == 0) {
        text = substituteParams(text);
    }

    mesBlock.find('.mes_text').empty();
    mesBlock.find('.mes_edit_buttons').css('display', 'none');
    mesBlock.find('.mes_buttons').css('display', '');
    mesBlock.find('.mes_text').append(
        messageFormatting(
            text,
            this_edit_mes_chname,
            mes.is_system,
            mes.is_user,
        ),
    );
    mesBlock.find('.mes_bias').empty();
    mesBlock.find('.mes_bias').append(messageFormatting(bias));
    appendMediaToMessage(mes, div.closest('.mes'));
    addCopyToCodeBlocks(div.closest('.mes'));
    await eventSource.emit(event_types.MESSAGE_EDITED, this_edit_mes_id);

    this_edit_mes_id = undefined;
    await saveChatConditional();
}

/**
 * Fetches the chat content for each chat file from the server and compiles them into a dictionary.
 * The function iterates over a provided list of chat metadata and requests the actual chat content
 * for each chat, either as an individual chat or a group chat based on the context.
 *
 * @param {Array} data - An array containing metadata about each chat such as file_name.
 * @param {boolean} isGroupChat - A flag indicating if the chat is a group chat.
 * @returns {Promise<Object>} chat_dict - A dictionary where each key is a file_name and the value is the
 * corresponding chat content fetched from the server.
 */
export async function getChatsFromFiles(data, isGroupChat) {
    const context = getContext();
    let chat_dict = {};
    let chat_list = Object.values(data).sort((a, b) => a['file_name'].localeCompare(b['file_name'])).reverse();

    let chat_promise = chat_list.map(({ file_name }) => {
        return new Promise(async (res, rej) => {
            try {
                const endpoint = isGroupChat ? '/api/chats/group/get' : '/api/chats/get';
                const requestBody = isGroupChat
                    ? JSON.stringify({ id: file_name })
                    : JSON.stringify({
                        ch_name: characters[context.characterId].name,
                        file_name: file_name.replace('.jsonl', ''),
                        avatar_url: characters[context.characterId].avatar,
                    });

                const chatResponse = await fetch(endpoint, {
                    method: 'POST',
                    headers: getRequestHeaders(),
                    body: requestBody,
                    cache: 'no-cache',
                });

                if (!chatResponse.ok) {
                    return res();
                    // continue;
                }

                const currentChat = await chatResponse.json();
                if (!isGroupChat) {
                    // remove the first message, which is metadata, only for individual chats
                    currentChat.shift();
                }
                chat_dict[file_name] = currentChat;

            } catch (error) {
                console.error(error);
            }

            return res();
        });
    });

    await Promise.all(chat_promise);

    return chat_dict;
}

/**
 * Fetches the metadata of all past chats related to a specific character based on its avatar URL.
 * The function sends a POST request to the server to retrieve all chats for the character. It then
 * processes the received data, sorts it by the file name, and returns the sorted data.
 *
 * @param {null|number} [characterId=null] - When set, the function will use this character id instead of this_chid.
 *
 * @returns {Promise<Array>} - An array containing metadata of all past chats of the character, sorted
 * in descending order by file name. Returns `undefined` if the fetch request is unsuccessful.
 */
export async function getPastCharacterChats(characterId = null) {
    characterId = characterId ?? this_chid;
    if (!characters[characterId]) return [];

    const response = await fetch('/api/characters/chats', {
        method: 'POST',
        body: JSON.stringify({ avatar_url: characters[characterId].avatar }),
        headers: getRequestHeaders(),
    });

    if (!response.ok) {
        return [];
    }

    let data = await response.json();
    data = Object.values(data);
    data = data.sort((a, b) => a['file_name'].localeCompare(b['file_name'])).reverse();
    return data;
}

/**
 * Displays the past chats for a character or a group based on the selected context.
 * The function first fetches the chats, processes them, and then displays them in
 * the HTML. It also has a built-in search functionality that allows filtering the
 * displayed chats based on a search query.
 */
export async function displayPastChats() {
    $('#select_chat_div').empty();

    const group = selected_group ? groups.find(x => x.id === selected_group) : null;
    const data = await (selected_group ? getGroupPastChats(selected_group) : getPastCharacterChats());

    if (!data) {
        toastr.error('Could not load chat data. Try reloading the page.');
        return;
    }

    const currentChat = selected_group ? group?.chat_id : characters[this_chid]['chat'];
    const displayName = selected_group ? group?.name : characters[this_chid].name;
    const avatarImg = selected_group ? group?.avatar_url : getThumbnailUrl('avatar', characters[this_chid]['avatar']);
    const rawChats = await getChatsFromFiles(data, selected_group);
    // Sort by last message date descending
    data.sort((a, b) => sortMoments(timestampToMoment(a.last_mes), timestampToMoment(b.last_mes)));
    console.log(data);
    $('#load_select_chat_div').css('display', 'none');
    $('#ChatHistoryCharName').text(`${displayName}'s `);

    const displayChats = (searchQuery) => {
        $('#select_chat_div').empty();  // Clear the current chats before appending filtered chats

        const filteredData = data.filter(chat => {
            const fileName = chat['file_name'];
            const chatContent = rawChats[fileName];

            return chatContent && Object.values(chatContent).some(message => message?.mes?.toLowerCase()?.includes(searchQuery.toLowerCase()));
        });

        console.log(filteredData);
        for (const key in filteredData) {
            let strlen = 300;
            let mes = filteredData[key]['mes'];

            if (mes !== undefined) {
                if (mes.length > strlen) {
                    mes = '...' + mes.substring(mes.length - strlen);
                }
                const chat_items = data[key]['chat_items'];
                const file_size = data[key]['file_size'];
                const fileName = data[key]['file_name'];
                const timestamp = timestampToMoment(data[key]['last_mes']).format('lll');
                const template = $('#past_chat_template .select_chat_block_wrapper').clone();
                template.find('.select_chat_block').attr('file_name', fileName);
                template.find('.avatar img').attr('src', avatarImg);
                template.find('.select_chat_block_filename').text(fileName);
                template.find('.chat_file_size').text(`(${file_size},`);
                template.find('.chat_messages_num').text(`${chat_items}💬)`);
                template.find('.select_chat_block_mes').text(mes);
                template.find('.PastChat_cross').attr('file_name', fileName);
                template.find('.chat_messages_date').text(timestamp);

                if (selected_group) {
                    template.find('.avatar img').replaceWith(getGroupAvatar(group));
                }

                $('#select_chat_div').append(template);

                if (currentChat === fileName.toString().replace('.jsonl', '')) {
                    $('#select_chat_div').find('.select_chat_block:last').attr('highlight', true);
                }
            }
        }
    };
    displayChats('');  // Display all by default

    const debouncedDisplay = debounce((searchQuery) => {
        displayChats(searchQuery);
    }, 300);

    // Define the search input listener
    $('#select_chat_search').on('input', function () {
        const searchQuery = $(this).val();
        debouncedDisplay(searchQuery);
    });
}

function selectRightMenuWithAnimation(selectedMenuId) {
    const displayModes = {
        'rm_group_chats_block': 'flex',
        'rm_api_block': 'grid',
        'rm_characters_block': 'flex',
    };
    $('#result_info').toggle(selectedMenuId === 'rm_ch_create_block');
    document.querySelectorAll('#right-nav-panel .right_menu').forEach((menu) => {
        $(menu).css('display', 'none');

        if (selectedMenuId && selectedMenuId.replace('#', '') === menu.id) {
            const mode = displayModes[menu.id] ?? 'block';
            $(menu).css('display', mode);
            $(menu).css('opacity', 0.0);
            $(menu).transition({
                opacity: 1.0,
                duration: animation_duration,
                easing: animation_easing,
                complete: function () { },
            });
        }
    });
}

function select_rm_info(type, charId, previousCharId = null) {
    if (!type) {
        toastr.error('Invalid process (no \'type\')');
        return;
    }
    if (type !== 'group_create') {
        var displayName = String(charId).replace('.png', '');
    }

    if (type === 'char_delete') {
        toastr.warning(`Character Deleted: ${displayName}`);
    }
    if (type === 'char_create') {
        toastr.success(`Character Created: ${displayName}`);
    }
    if (type === 'group_create') {
        toastr.success('Group Created');
    }
    if (type === 'group_delete') {
        toastr.warning('Group Deleted');
    }

    if (type === 'char_import') {
        toastr.success(`Character Imported: ${displayName}`);
    }

    selectRightMenuWithAnimation('rm_characters_block');

    // Set a timeout so multiple flashes don't overlap
    clearTimeout(importFlashTimeout);
    importFlashTimeout = setTimeout(function () {
        if (type === 'char_import' || type === 'char_create') {
            // Find the page at which the character is located
            const charData = getEntitiesList({ doFilter: true });
            const charIndex = charData.findIndex((x) => x?.item?.avatar?.startsWith(charId));

            if (charIndex === -1) {
                console.log(`Could not find character ${charId} in the list`);
                return;
            }

            try {
                const perPage = Number(localStorage.getItem('Characters_PerPage')) || per_page_default;
                const page = Math.floor(charIndex / perPage) + 1;
                const selector = `#rm_print_characters_block [title^="${charId}"]`;
                $('#rm_print_characters_pagination').pagination('go', page);

                waitUntilCondition(() => document.querySelector(selector) !== null).then(() => {
                    const element = $(selector).parent();

                    if (element.length === 0) {
                        console.log(`Could not find element for character ${charId}`);
                        return;
                    }

                    const scrollOffset = element.offset().top - element.parent().offset().top;
                    element.parent().scrollTop(scrollOffset);
                    element.addClass('flash animated');
                    setTimeout(function () {
                        element.removeClass('flash animated');
                    }, 5000);
                });
            } catch (e) {
                console.error(e);
            }
        }

        if (type === 'group_create') {
            // Find the page at which the character is located
            const charData = getEntitiesList({ doFilter: true });
            const charIndex = charData.findIndex((x) => String(x?.item?.id) === String(charId));

            if (charIndex === -1) {
                console.log(`Could not find group ${charId} in the list`);
                return;
            }

            const perPage = Number(localStorage.getItem('Characters_PerPage')) || per_page_default;
            const page = Math.floor(charIndex / perPage) + 1;
            $('#rm_print_characters_pagination').pagination('go', page);
            const selector = `#rm_print_characters_block [grid="${charId}"]`;
            try {
                waitUntilCondition(() => document.querySelector(selector) !== null).then(() => {
                    const element = $(selector);
                    const scrollOffset = element.offset().top - element.parent().offset().top;
                    element.parent().scrollTop(scrollOffset);
                    $(element).addClass('flash animated');
                    setTimeout(function () {
                        $(element).removeClass('flash animated');
                    }, 5000);
                });
            } catch (e) {
                console.error(e);
            }
        }
    }, 250);

    if (previousCharId) {
        const newId = characters.findIndex((x) => x.avatar == previousCharId);
        if (newId >= 0) {
            this_chid = newId;
        }
    }
}

export function select_selected_character(chid) {
    //character select
    //console.log('select_selected_character() -- starting with input of -- ' + chid + ' (name:' + characters[chid].name + ')');
    select_rm_create();
    menu_type = 'character_edit';
    $('#delete_button').css('display', 'flex');
    $('#export_button').css('display', 'flex');
    var display_name = characters[chid].name;

    //create text poles
    $('#rm_button_back').css('display', 'none');
    //$("#character_import_button").css("display", "none");
    $('#create_button').attr('value', 'Save');              // what is the use case for this?
    $('#dupe_button').show();
    $('#create_button_label').css('display', 'none');

    // Hide the chat scenario button if we're peeking the group member defs
    $('#set_chat_scenario').toggle(!selected_group);

    // Don't update the navbar name if we're peeking the group member defs
    if (!selected_group) {
        $('#rm_button_selected_ch').children('h2').text(display_name);
    }

    $('#add_avatar_button').val('');

    $('#character_popup_text_h3').text(characters[chid].name);
    $('#character_name_pole').val(characters[chid].name);
    $('#description_textarea').val(characters[chid].description);
    $('#character_world').val(characters[chid].data?.extensions?.world || '');
    $('#creator_notes_textarea').val(characters[chid].data?.creator_notes || characters[chid].creatorcomment);
    $('#creator_notes_spoiler').text(characters[chid].data?.creator_notes || characters[chid].creatorcomment);
    $('#character_version_textarea').val(characters[chid].data?.character_version || '');
    $('#system_prompt_textarea').val(characters[chid].data?.system_prompt || '');
    $('#post_history_instructions_textarea').val(characters[chid].data?.post_history_instructions || '');
    $('#tags_textarea').val(Array.isArray(characters[chid].data?.tags) ? characters[chid].data.tags.join(', ') : '');
    $('#creator_textarea').val(characters[chid].data?.creator);
    $('#character_version_textarea').val(characters[chid].data?.character_version || '');
    $('#personality_textarea').val(characters[chid].personality);
    $('#firstmessage_textarea').val(characters[chid].first_mes);
    $('#scenario_pole').val(characters[chid].scenario);
    $('#depth_prompt_prompt').val(characters[chid].data?.extensions?.depth_prompt?.prompt ?? '');
    $('#depth_prompt_depth').val(characters[chid].data?.extensions?.depth_prompt?.depth ?? depth_prompt_depth_default);
    $('#talkativeness_slider').val(characters[chid].talkativeness || talkativeness_default);
    $('#mes_example_textarea').val(characters[chid].mes_example);
    $('#selected_chat_pole').val(characters[chid].chat);
    $('#create_date_pole').val(characters[chid].create_date);
    $('#avatar_url_pole').val(characters[chid].avatar);
    $('#chat_import_avatar_url').val(characters[chid].avatar);
    $('#chat_import_character_name').val(characters[chid].name);
    $('#character_json_data').val(characters[chid].json_data);
    let this_avatar = default_avatar;
    if (characters[chid].avatar != 'none') {
        this_avatar = getThumbnailUrl('avatar', characters[chid].avatar);
    }

    updateFavButtonState(characters[chid].fav || characters[chid].fav == 'true');

    $('#avatar_load_preview').attr('src', this_avatar);
    $('#name_div').removeClass('displayBlock');
    $('#name_div').addClass('displayNone');
    $('#renameCharButton').css('display', '');
    $('.open_alternate_greetings').data('chid', chid);
    $('#set_character_world').data('chid', chid);
    setWorldInfoButtonClass(chid);
    checkEmbeddedWorld(chid);

    $('#form_create').attr('actiontype', 'editcharacter');
    $('.form_create_bottom_buttons_block .chat_lorebook_button').show();
    saveSettingsDebounced();
}

function select_rm_create() {
    menu_type = 'create';

    //console.log('select_rm_Create() -- selected button: '+selected_button);
    if (selected_button == 'create') {
        if (create_save.avatar != '') {
            $('#add_avatar_button').get(0).files = create_save.avatar;
            read_avatar_load($('#add_avatar_button').get(0));
        }
    }

    selectRightMenuWithAnimation('rm_ch_create_block');

    $('#set_chat_scenario').hide();
    $('#delete_button_div').css('display', 'none');
    $('#delete_button').css('display', 'none');
    $('#export_button').css('display', 'none');
    $('#create_button_label').css('display', '');
    $('#create_button').attr('value', 'Create');
    $('#dupe_button').hide();

    //create text poles
    $('#rm_button_back').css('display', '');
    $('#character_import_button').css('display', '');
    $('#character_popup_text_h3').text('Create character');
    $('#character_name_pole').val(create_save.name);
    $('#description_textarea').val(create_save.description);
    $('#character_world').val(create_save.world);
    $('#creator_notes_textarea').val(create_save.creator_notes);
    $('#creator_notes_spoiler').text(create_save.creator_notes);
    $('#post_history_instructions_textarea').val(create_save.post_history_instructions);
    $('#system_prompt_textarea').val(create_save.system_prompt);
    $('#tags_textarea').val(create_save.tags);
    $('#creator_textarea').val(create_save.creator);
    $('#character_version_textarea').val(create_save.character_version);
    $('#personality_textarea').val(create_save.personality);
    $('#firstmessage_textarea').val(create_save.first_message);
    $('#talkativeness_slider').val(create_save.talkativeness);
    $('#scenario_pole').val(create_save.scenario);
    $('#depth_prompt_prompt').val(create_save.depth_prompt_prompt);
    $('#depth_prompt_depth').val(create_save.depth_prompt_depth);
    $('#mes_example_textarea').val(create_save.mes_example);
    $('#character_json_data').val('');
    $('#avatar_div').css('display', 'flex');
    $('#avatar_load_preview').attr('src', default_avatar);
    $('#renameCharButton').css('display', 'none');
    $('#name_div').removeClass('displayNone');
    $('#name_div').addClass('displayBlock');
    $('.open_alternate_greetings').data('chid', undefined);
    $('#set_character_world').data('chid', undefined);
    setWorldInfoButtonClass(undefined, !!create_save.world);
    updateFavButtonState(false);
    checkEmbeddedWorld();

    $('#form_create').attr('actiontype', 'createcharacter');
    $('.form_create_bottom_buttons_block .chat_lorebook_button').hide();
}

function select_rm_characters() {
    const doFullRefresh = menu_type === 'characters';
    menu_type = 'characters';
    selectRightMenuWithAnimation('rm_characters_block');
    printCharacters(doFullRefresh);
}

/**
 * Sets a prompt injection to insert custom text into any outgoing prompt. For use in UI extensions.
 * @param {string} key Prompt injection id.
 * @param {string} value Prompt injection value.
 * @param {number} position Insertion position. 0 is after story string, 1 is in-chat with custom depth.
 * @param {number} depth Insertion depth. 0 represets the last message in context. Expected values up to MAX_INJECTION_DEPTH.
 * @param {boolean} scan Should the prompt be included in the world info scan.
 */
export function setExtensionPrompt(key, value, position, depth, scan = false) {
    extension_prompts[key] = { value: String(value), position: Number(position), depth: Number(depth), scan: !!scan };
}

/**
 * Removes all char A/N prompt injections from the chat.
 * To clean up when switching from groups to solo and vice versa.
 */
export function removeDepthPrompts() {
    for (const key of Object.keys(extension_prompts)) {
        if (key.startsWith('DEPTH_PROMPT')) {
            delete extension_prompts[key];
        }
    }
}

/**
 * Adds or updates the metadata for the currently active chat.
 * @param {Object} newValues An object with collection of new values to be added into the metadata.
 * @param {boolean} reset Should a metadata be reset by this call.
 */
function updateChatMetadata(newValues, reset) {
    chat_metadata = reset ? { ...newValues } : { ...chat_metadata, ...newValues };
}

function updateFavButtonState(state) {
    fav_ch_checked = state;
    $('#fav_checkbox').val(fav_ch_checked);
    $('#favorite_button').toggleClass('fav_on', fav_ch_checked);
    $('#favorite_button').toggleClass('fav_off', !fav_ch_checked);
}

export function setScenarioOverride() {
    if (!selected_group && !this_chid) {
        console.warn('setScenarioOverride() -- no selected group or character');
        return;
    }

    const template = $('#scenario_override_template .scenario_override').clone();
    const metadataValue = chat_metadata['scenario'] || '';
    const isGroup = !!selected_group;
    template.find('[data-group="true"]').toggle(isGroup);
    template.find('[data-character="true"]').toggle(!isGroup);
    template.find('.chat_scenario').val(metadataValue).on('input', onScenarioOverrideInput);
    template.find('.remove_scenario_override').on('click', onScenarioOverrideRemoveClick);
    callPopup(template, 'text');
}

function onScenarioOverrideInput() {
    const value = String($(this).val());
    chat_metadata['scenario'] = value;
    saveMetadataDebounced();
}

function onScenarioOverrideRemoveClick() {
    $(this).closest('.scenario_override').find('.chat_scenario').val('').trigger('input');
}

/**
 * Displays a blocking popup with a given text and type.
 * @param {JQuery<HTMLElement>|string|Element} text - Text to display in the popup.
 * @param {string} type
 * @param {string} inputValue - Value to set the input to.
 * @param {PopupOptions} options - Options for the popup.
 * @typedef {{okButton?: string, rows?: number, wide?: boolean, large?: boolean }} PopupOptions - Options for the popup.
 * @returns
 */
function callPopup(text, type, inputValue = '', { okButton, rows, wide, large } = {}) {
    dialogueCloseStop = true;
    if (type) {
        popup_type = type;
    }

    $('#dialogue_popup').toggleClass('wide_dialogue_popup', !!wide);

    $('#dialogue_popup').toggleClass('large_dialogue_popup', !!large);

    $('#dialogue_popup_cancel').css('display', 'inline-block');
    switch (popup_type) {
        case 'avatarToCrop':
            $('#dialogue_popup_ok').text(okButton ?? 'Accept');
            break;
        case 'text':
        case 'alternate_greeting':
        case 'char_not_selected':
            $('#dialogue_popup_ok').text(okButton ?? 'Ok');
            $('#dialogue_popup_cancel').css('display', 'none');
            break;
        case 'delete_extension':
            $('#dialogue_popup_ok').text(okButton ?? 'Ok');
            break;
        case 'new_chat':
        case 'confirm':
            $('#dialogue_popup_ok').text(okButton ?? 'Yes');
            break;
        case 'del_group':
        case 'rename_chat':
        case 'del_chat':
        default:
            $('#dialogue_popup_ok').text(okButton ?? 'Delete');
    }

    $('#dialogue_popup_input').val(inputValue);
    $('#dialogue_popup_input').attr('rows', rows ?? 1);

    if (popup_type == 'input') {
        $('#dialogue_popup_input').css('display', 'block');
        $('#dialogue_popup_ok').text(okButton ?? 'Save');
    }
    else {
        $('#dialogue_popup_input').css('display', 'none');
    }

    $('#dialogue_popup_text').empty().append(text);
    $('#shadow_popup').css('display', 'block');
    if (popup_type == 'input') {
        $('#dialogue_popup_input').focus();
    }
    if (popup_type == 'avatarToCrop') {
        // unset existing data
        crop_data = undefined;

        $('#avatarToCrop').cropper({
            aspectRatio: 2 / 3,
            autoCropArea: 1,
            viewMode: 2,
            rotatable: false,
            crop: function (event) {
                crop_data = event.detail;
                crop_data.want_resize = !power_user.never_resize_avatars;
            },
        });
    }
    $('#shadow_popup').transition({
        opacity: 1,
        duration: animation_duration,
        easing: animation_easing,
    });

    return new Promise((resolve) => {
        dialogueResolve = resolve;
    });
}

function showSwipeButtons() {
    if (chat.length === 0) {
        return;
    }

    if (
        chat[chat.length - 1].is_system ||
        !swipes ||
        $('.mes:last').attr('mesid') < 0 ||
        chat[chat.length - 1].is_user ||
        chat[chat.length - 1].extra?.image ||
        count_view_mes < 1 ||
        (selected_group && is_group_generating)
    ) { return; }

    // swipe_id should be set if alternate greetings are added
    if (chat.length == 1 && chat[0].swipe_id === undefined) {
        return;
    }

    //had to add this to make the swipe counter work
    //(copied from the onclick functions for swipe buttons..
    //don't know why the array isn't set for non-swipe messsages in Generate or addOneMessage..)

    if (chat[chat.length - 1]['swipe_id'] === undefined) {              // if there is no swipe-message in the last spot of the chat array
        chat[chat.length - 1]['swipe_id'] = 0;                        // set it to id 0
        chat[chat.length - 1]['swipes'] = [];                         // empty the array
        chat[chat.length - 1]['swipes'][0] = chat[chat.length - 1]['mes'];  //assign swipe array with last message from chat
    }

    const currentMessage = $('#chat').children().filter(`[mesid="${count_view_mes - 1}"]`);
    const swipeId = chat[chat.length - 1].swipe_id;
    var swipesCounterHTML = (`${(swipeId + 1)}/${(chat[chat.length - 1].swipes.length)}`);

    if (swipeId !== undefined && (chat[chat.length - 1].swipes.length > 1 || swipeId > 0)) {
        currentMessage.children('.swipe_left').css('display', 'flex');
    }
    //only show right when generate is off, or when next right swipe would not make a generate happen
    if (is_send_press === false || chat[chat.length - 1].swipes.length >= swipeId) {
        currentMessage.children('.swipe_right').css('display', 'flex');
        currentMessage.children('.swipe_right').css('opacity', '0.3');
    }
    //console.log((chat[chat.length - 1]));
    if ((chat[chat.length - 1].swipes.length - swipeId) === 1) {
        //console.log('highlighting R swipe');
        currentMessage.children('.swipe_right').css('opacity', '0.7');
    }
    //console.log(swipesCounterHTML);

    $('.swipes-counter').html(swipesCounterHTML);

    //console.log(swipeId);
    //console.log(chat[chat.length - 1].swipes.length);
}

function hideSwipeButtons() {
    //console.log('hideswipebuttons entered');
    $('#chat').children().filter(`[mesid="${count_view_mes - 1}"]`).children('.swipe_right').css('display', 'none');
    $('#chat').children().filter(`[mesid="${count_view_mes - 1}"]`).children('.swipe_left').css('display', 'none');
}

export async function saveMetadata() {
    if (selected_group) {
        await editGroup(selected_group, true, false);
    }
    else {
        await saveChatConditional();
    }
}

export async function saveChatConditional() {
    try {
        await waitUntilCondition(() => !isChatSaving, durationSaveEdit, 100);
    } catch {
        console.warn('Timeout waiting for chat to save');
        return;
    }

    try {
        isChatSaving = true;

        if (selected_group) {
            await saveGroupChat(selected_group, true);
        }
        else {
            await saveChat();
        }

        // Save token and prompts cache to IndexedDB storage
        saveTokenCache();
        saveItemizedPrompts(getCurrentChatId());
    } catch (error) {
        console.error('Error saving chat', error);
    } finally {
        isChatSaving = false;
    }
}

async function importCharacterChat(formData) {
    await jQuery.ajax({
        type: 'POST',
        url: '/api/chats/import',
        data: formData,
        beforeSend: function () {
        },
        cache: false,
        contentType: false,
        processData: false,
        success: async function (data) {
            if (data.res) {
                await displayPastChats();
            }
        },
        error: function () {
            $('#create_button').removeAttr('disabled');
        },
    });
}

function updateViewMessageIds(startFromZero = false) {
    const minId = startFromZero ? 0 : getFirstDisplayedMessageId();

    $('#chat').find('.mes').each(function (index, element) {
        $(element).attr('mesid', minId + index);
        $(element).find('.mesIDDisplay').text(`#${minId + index}`);
    });

    $('#chat .mes').removeClass('last_mes');
    $('#chat .mes').last().addClass('last_mes');

    updateEditArrowClasses();
}

export function getFirstDisplayedMessageId() {
    const allIds = Array.from(document.querySelectorAll('#chat .mes')).map(el => Number(el.getAttribute('mesid'))).filter(x => !isNaN(x));
    const minId = Math.min(...allIds);
    return minId;
}

function updateEditArrowClasses() {
    $('#chat .mes .mes_edit_up').removeClass('disabled');
    $('#chat .mes .mes_edit_down').removeClass('disabled');

    if (this_edit_mes_id !== undefined) {
        const down = $(`#chat .mes[mesid="${this_edit_mes_id}"] .mes_edit_down`);
        const up = $(`#chat .mes[mesid="${this_edit_mes_id}"] .mes_edit_up`);
        const lastId = Number($('#chat .mes').last().attr('mesid'));
        const firstId = Number($('#chat .mes').first().attr('mesid'));

        if (lastId == Number(this_edit_mes_id)) {
            down.addClass('disabled');
        }

        if (firstId == Number(this_edit_mes_id)) {
            up.addClass('disabled');
        }
    }
}

function closeMessageEditor() {
    if (this_edit_mes_id) {
        $(`#chat .mes[mesid="${this_edit_mes_id}"] .mes_edit_cancel`).click();
    }
}

function setGenerationProgress(progress) {
    if (!progress) {
        $('#send_textarea').css({ 'background': '', 'transition': '' });
    }
    else {
        $('#send_textarea').css({
            'background': `linear-gradient(90deg, #008000d6 ${progress}%, transparent ${progress}%)`,
            'transition': '0.25s ease-in-out',
        });
    }
}

function isHordeGenerationNotAllowed() {
    if (main_api == 'koboldhorde' && preset_settings == 'gui') {
        toastr.error('GUI Settings preset is not supported for Horde. Please select another preset.');
        return true;
    }

    return false;
}

export function cancelTtsPlay() {
    if ('speechSynthesis' in window) {
        speechSynthesis.cancel();
    }
}

async function deleteMessageImage() {
    const value = await callPopup('<h3>Delete image from message?<br>This action can\'t be undone.</h3>', 'confirm');

    if (!value) {
        return;
    }

    const mesBlock = $(this).closest('.mes');
    const mesId = mesBlock.attr('mesid');
    const message = chat[mesId];
    delete message.extra.image;
    delete message.extra.inline_image;
    mesBlock.find('.mes_img_container').removeClass('img_extra');
    mesBlock.find('.mes_img').attr('src', '');
    await saveChatConditional();
}

function enlargeMessageImage() {
    const mesBlock = $(this).closest('.mes');
    const mesId = mesBlock.attr('mesid');
    const message = chat[mesId];
    const imgSrc = message?.extra?.image;
    const title = message?.extra?.title;

    if (!imgSrc) {
        return;
    }

    const img = document.createElement('img');
    img.classList.add('img_enlarged');
    img.src = imgSrc;
    const imgContainer = $('<div><pre><code></code></pre></div>');
    imgContainer.prepend(img);
    imgContainer.addClass('img_enlarged_container');
    imgContainer.find('code').addClass('txt').text(title);
    const titleEmpty = !title || title.trim().length === 0;
    imgContainer.find('pre').toggle(!titleEmpty);
    addCopyToCodeBlocks(imgContainer);
    callPopup(imgContainer, 'text', '', { wide: true, large: true });
}

function updateAlternateGreetingsHintVisibility(root) {
    const numberOfGreetings = root.find('.alternate_greetings_list .alternate_greeting').length;
    $(root).find('.alternate_grettings_hint').toggle(numberOfGreetings == 0);
}

function openCharacterWorldPopup() {
    const chid = $('#set_character_world').data('chid');

    if (menu_type != 'create' && chid == undefined) {
        toastr.error('Does not have an Id for this character in world select menu.');
        return;
    }

    async function onSelectCharacterWorld() {
        const value = $('.character_world_info_selector').find('option:selected').val();
        const worldIndex = value !== '' ? Number(value) : NaN;
        const name = !isNaN(worldIndex) ? world_names[worldIndex] : '';

        const previousValue = $('#character_world').val();
        $('#character_world').val(name);

        console.debug('Character world selected:', name);

        if (menu_type == 'create') {
            create_save.world = name;
        } else {
            if (previousValue && !name) {
                try {
                    // Dirty hack to remove embedded lorebook from character JSON data.
                    const data = JSON.parse($('#character_json_data').val());

                    if (data?.data?.character_book) {
                        data.data.character_book = undefined;
                    }

                    $('#character_json_data').val(JSON.stringify(data));
                    toastr.info('Embedded lorebook will be removed from this character.');
                } catch {
                    console.error('Failed to parse character JSON data.');
                }
            }

            await createOrEditCharacter();
        }

        setWorldInfoButtonClass(undefined, !!value);
    }

    function onExtraWorldInfoChanged() {
        const selectedWorlds = $('.character_extra_world_info_selector').val();
        let charLore = world_info.charLore ?? [];

        // TODO: Maybe make this utility function not use the window context?
        const fileName = getCharaFilename(chid);
        const tempExtraBooks = selectedWorlds.map((index) => world_names[index]).filter((e) => e !== undefined);

        const existingCharIndex = charLore.findIndex((e) => e.name === fileName);
        if (existingCharIndex === -1) {
            const newCharLoreEntry = {
                name: fileName,
                extraBooks: tempExtraBooks,
            };

            charLore.push(newCharLoreEntry);
        } else if (tempExtraBooks.length === 0) {
            charLore.splice(existingCharIndex, 1);
        } else {
            charLore[existingCharIndex].extraBooks = tempExtraBooks;
        }

        Object.assign(world_info, { charLore: charLore });
        saveSettingsDebounced();
    }

    const template = $('#character_world_template .character_world').clone();
    const select = template.find('.character_world_info_selector');
    const extraSelect = template.find('.character_extra_world_info_selector');
    const name = (menu_type == 'create' ? create_save.name : characters[chid]?.data?.name) || 'Nameless';
    const worldId = (menu_type == 'create' ? create_save.world : characters[chid]?.data?.extensions?.world) || '';
    template.find('.character_name').text(name);

    // Not needed on mobile
    if (!isMobile()) {
        $(extraSelect).select2({
            width: '100%',
            placeholder: 'No auxillary Lorebooks set. Click here to select.',
            allowClear: true,
            closeOnSelect: false,
        });
    }

    // Apped to base dropdown
    world_names.forEach((item, i) => {
        const option = document.createElement('option');
        option.value = i;
        option.innerText = item;
        option.selected = item === worldId;
        select.append(option);
    });

    // Append to extras dropdown
    if (world_names.length > 0) {
        extraSelect.empty();
    }
    world_names.forEach((item, i) => {
        const option = document.createElement('option');
        option.value = i;
        option.innerText = item;

        const existingCharLore = world_info.charLore?.find((e) => e.name === getCharaFilename());
        if (existingCharLore) {
            option.selected = existingCharLore.extraBooks.includes(item);
        } else {
            option.selected = false;
        }
        extraSelect.append(option);
    });

    select.on('change', onSelectCharacterWorld);
    extraSelect.on('mousedown change', async function (e) {
        // If there's no world names, don't do anything
        if (world_names.length === 0) {
            e.preventDefault();
            return;
        }

        onExtraWorldInfoChanged();
    });

    callPopup(template, 'text');
}

function openAlternateGreetings() {
    const chid = $('.open_alternate_greetings').data('chid');

    if (menu_type != 'create' && chid === undefined) {
        toastr.error('Does not have an Id for this character in editor menu.');
        return;
    } else {
        // If the character does not have alternate greetings, create an empty array
        if (chid && Array.isArray(characters[chid].data.alternate_greetings) == false) {
            characters[chid].data.alternate_greetings = [];
        }
    }

    const template = $('#alternate_greetings_template .alternate_grettings').clone();
    const getArray = () => menu_type == 'create' ? create_save.alternate_greetings : characters[chid].data.alternate_greetings;

    for (let index = 0; index < getArray().length; index++) {
        addAlternateGreeting(template, getArray()[index], index, getArray);
    }

    template.find('.add_alternate_greeting').on('click', function () {
        const array = getArray();
        const index = array.length;
        array.push(default_ch_mes);
        addAlternateGreeting(template, default_ch_mes, index, getArray);
        updateAlternateGreetingsHintVisibility(template);
    });

    updateAlternateGreetingsHintVisibility(template);
    callPopup(template, 'alternate_greeting');
}

function addAlternateGreeting(template, greeting, index, getArray) {
    const greetingBlock = $('#alternate_greeting_form_template .alternate_greeting').clone();
    greetingBlock.find('.alternate_greeting_text').on('input', async function () {
        const value = $(this).val();
        const array = getArray();
        array[index] = value;
    }).val(greeting);
    greetingBlock.find('.greeting_index').text(index + 1);
    greetingBlock.find('.delete_alternate_greeting').on('click', async function () {
        if (confirm('Are you sure you want to delete this alternate greeting?')) {
            const array = getArray();
            array.splice(index, 1);
            // We need to reopen the popup to update the index numbers
            openAlternateGreetings();
        }
    });
    template.find('.alternate_greetings_list').append(greetingBlock);
}

async function createOrEditCharacter(e) {
    $('#rm_info_avatar').html('');
    var formData = new FormData($('#form_create').get(0));
    formData.set('fav', fav_ch_checked);
    if ($('#form_create').attr('actiontype') == 'createcharacter') {
        if ($('#character_name_pole').val().length > 0) {
            //if the character name text area isn't empty (only posible when creating a new character)
            let url = '/api/characters/create';

            if (crop_data != undefined) {
                url += `?crop=${encodeURIComponent(JSON.stringify(crop_data))}`;
            }

            formData.delete('alternate_greetings');
            for (const value of create_save.alternate_greetings) {
                formData.append('alternate_greetings', value);
            }

            await jQuery.ajax({
                type: 'POST',
                url: url,
                data: formData,
                beforeSend: function () {
                    $('#create_button').attr('disabled', true);
                    $('#create_button').attr('value', '⏳');
                },
                cache: false,
                contentType: false,
                processData: false,
                success: async function (html) {
                    $('#character_cross').trigger('click'); //closes the advanced character editing popup
                    const fields = [
                        { id: '#character_name_pole', callback: value => create_save.name = value },
                        { id: '#description_textarea', callback: value => create_save.description = value },
                        { id: '#creator_notes_textarea', callback: value => create_save.creator_notes = value },
                        { id: '#character_version_textarea', callback: value => create_save.character_version = value },
                        { id: '#post_history_instructions_textarea', callback: value => create_save.post_history_instructions = value },
                        { id: '#system_prompt_textarea', callback: value => create_save.system_prompt = value },
                        { id: '#tags_textarea', callback: value => create_save.tags = value },
                        { id: '#creator_textarea', callback: value => create_save.creator = value },
                        { id: '#personality_textarea', callback: value => create_save.personality = value },
                        { id: '#firstmessage_textarea', callback: value => create_save.first_message = value },
                        { id: '#talkativeness_slider', callback: value => create_save.talkativeness = value, defaultValue: talkativeness_default },
                        { id: '#scenario_pole', callback: value => create_save.scenario = value },
                        { id: '#depth_prompt_prompt', callback: value => create_save.depth_prompt_prompt = value },
                        { id: '#depth_prompt_depth', callback: value => create_save.depth_prompt_depth = value, defaultValue: depth_prompt_depth_default },
                        { id: '#mes_example_textarea', callback: value => create_save.mes_example = value },
                        { id: '#character_json_data', callback: () => { } },
                        { id: '#alternate_greetings_template', callback: value => create_save.alternate_greetings = value, defaultValue: [] },
                        { id: '#character_world', callback: value => create_save.world = value },
                    ];

                    fields.forEach(field => {
                        const fieldValue = field.defaultValue !== undefined ? field.defaultValue : '';
                        $(field.id).val(fieldValue);
                        field.callback && field.callback(fieldValue);
                    });

                    $('#character_popup_text_h3').text('Create character');

                    create_save.avatar = '';

                    $('#create_button').removeAttr('disabled');
                    $('#add_avatar_button').replaceWith(
                        $('#add_avatar_button').val('').clone(true),
                    );

                    $('#create_button').attr('value', '✅');
                    let oldSelectedChar = null;
                    if (this_chid != undefined && this_chid != 'invalid-safety-id') {
                        oldSelectedChar = characters[this_chid].avatar;
                    }

                    console.log(`new avatar id: ${html}`);
                    createTagMapFromList('#tagList', html);
                    await getCharacters();

                    select_rm_info('char_create', html, oldSelectedChar);

                    crop_data = undefined;
                },
                error: function (jqXHR, exception) {
                    $('#create_button').removeAttr('disabled');
                },
            });
        } else {
            toastr.error('Name is required');
        }
    } else {
        let url = '/api/characters/edit';

        if (crop_data != undefined) {
            url += `?crop=${encodeURIComponent(JSON.stringify(crop_data))}`;
        }

        formData.delete('alternate_greetings');
        const chid = $('.open_alternate_greetings').data('chid');
        if (chid && Array.isArray(characters[chid]?.data?.alternate_greetings)) {
            for (const value of characters[chid].data.alternate_greetings) {
                formData.append('alternate_greetings', value);
            }
        }

        await jQuery.ajax({
            type: 'POST',
            url: url,
            data: formData,
            beforeSend: function () {
                $('#create_button').attr('disabled', true);
                $('#create_button').attr('value', 'Save');
            },
            cache: false,
            contentType: false,
            processData: false,
            success: async function (html) {
                $('#create_button').removeAttr('disabled');

                await getOneCharacter(formData.get('avatar_url'));
                favsToHotswap(); // Update fav state

                $('#add_avatar_button').replaceWith(
                    $('#add_avatar_button').val('').clone(true),
                );
                $('#create_button').attr('value', 'Save');
                crop_data = undefined;
                eventSource.emit(event_types.CHARACTER_EDITED, { detail: { id: this_chid, character: characters[this_chid] } });

                // Recreate the chat if it hasn't been used at least once (i.e. with continue).
                if (chat.length === 1 && !selected_group && !chat_metadata['tainted']) {
                    const firstMessage = getFirstMessage();
                    chat[0] = firstMessage;

                    const chat_id = (chat.length - 1);
                    await eventSource.emit(event_types.MESSAGE_RECEIVED, chat_id);
                    await clearChat();
                    await printMessages();
                    await eventSource.emit(event_types.CHARACTER_MESSAGE_RENDERED, chat_id);
                    await saveChatConditional();
                }
            },
            error: function (jqXHR, exception) {
                $('#create_button').removeAttr('disabled');
                console.log('Error! Either a file with the same name already existed, or the image file provided was in an invalid format. Double check that the image is not a webp.');
                toastr.error('Something went wrong while saving the character, or the image file provided was in an invalid format. Double check that the image is not a webp.');
            },
        });
    }
}

window['SillyTavern'].getContext = function () {
    return {
        chat: chat,
        characters: characters,
        groups: groups,
        name1: name1,
        name2: name2,
        characterId: this_chid,
        groupId: selected_group,
        chatId: selected_group
            ? groups.find(x => x.id == selected_group)?.chat_id
            : (this_chid && characters[this_chid] && characters[this_chid].chat),
        getCurrentChatId: getCurrentChatId,
        getRequestHeaders: getRequestHeaders,
        reloadCurrentChat: reloadCurrentChat,
        saveSettingsDebounced: saveSettingsDebounced,
        onlineStatus: online_status,
        maxContext: Number(max_context),
        chatMetadata: chat_metadata,
        streamingProcessor,
        eventSource: eventSource,
        event_types: event_types,
        addOneMessage: addOneMessage,
        generate: Generate,
        getTokenCount: getTokenCount,
        extensionPrompts: extension_prompts,
        setExtensionPrompt: setExtensionPrompt,
        updateChatMetadata: updateChatMetadata,
        saveChat: saveChatConditional,
        saveMetadata: saveMetadata,
        sendSystemMessage: sendSystemMessage,
        activateSendButtons,
        deactivateSendButtons,
        saveReply,
        registerSlashCommand: registerSlashCommand,
        executeSlashCommands: executeSlashCommands,
        /**
         * @deprecated Handlebars for extensions are no longer supported.
         */
        registerHelper: () => { },
        registedDebugFunction: registerDebugFunction,
        renderExtensionTemplate: renderExtensionTemplate,
        callPopup: callPopup,
        mainApi: main_api,
        extensionSettings: extension_settings,
        ModuleWorkerWrapper: ModuleWorkerWrapper,
        getTokenizerModel: getTokenizerModel,
        generateQuietPrompt: generateQuietPrompt,
        tags: tags,
        tagMap: tag_map,
    };
};

function swipe_left() {      // when we swipe left..but no generation.
    if (chat.length - 1 === Number(this_edit_mes_id)) {
        closeMessageEditor();
    }

    if (isStreamingEnabled() && streamingProcessor) {
        streamingProcessor.onStopStreaming();
    }

    const swipe_duration = 120;
    const swipe_range = '700px';
    chat[chat.length - 1]['swipe_id']--;

    if (chat[chat.length - 1]['swipe_id'] < 0) {
        chat[chat.length - 1]['swipe_id'] = chat[chat.length - 1]['swipes'].length - 1;
    }

    if (chat[chat.length - 1]['swipe_id'] >= 0) {
        /*$(this).parent().children('swipe_right').css('display', 'flex');
        if (chat[chat.length - 1]['swipe_id'] === 0) {
            $(this).css('display', 'none');
        }*/ // Just in case
        if (!Array.isArray(chat[chat.length - 1]['swipe_info'])) {
            chat[chat.length - 1]['swipe_info'] = [];
        }
        let this_mes_div = $(this).parent();
        let this_mes_block = $(this).parent().children('.mes_block').children('.mes_text');
        const this_mes_div_height = this_mes_div[0].scrollHeight;
        this_mes_div.css('height', this_mes_div_height);
        const this_mes_block_height = this_mes_block[0].scrollHeight;
        chat[chat.length - 1]['mes'] = chat[chat.length - 1]['swipes'][chat[chat.length - 1]['swipe_id']];
        chat[chat.length - 1]['send_date'] = chat[chat.length - 1].swipe_info[chat[chat.length - 1]['swipe_id']]?.send_date || chat[chat.length - 1].send_date; //load the last mes box with the latest generation
        chat[chat.length - 1]['extra'] = JSON.parse(JSON.stringify(chat[chat.length - 1].swipe_info[chat[chat.length - 1]['swipe_id']]?.extra || chat[chat.length - 1].extra));

        if (chat[chat.length - 1].extra) {
            // if message has memory attached - remove it to allow regen
            if (chat[chat.length - 1].extra.memory) {
                delete chat[chat.length - 1].extra.memory;
            }
            // ditto for display text
            if (chat[chat.length - 1].extra.display_text) {
                delete chat[chat.length - 1].extra.display_text;
            }
        }
        $(this).parent().children('.mes_block').transition({
            x: swipe_range,
            duration: swipe_duration,
            easing: animation_easing,
            queue: false,
            complete: function () {
                const is_animation_scroll = ($('#chat').scrollTop() >= ($('#chat').prop('scrollHeight') - $('#chat').outerHeight()) - 10);
                //console.log('on left swipe click calling addOneMessage');
                addOneMessage(chat[chat.length - 1], { type: 'swipe' });

                if (power_user.message_token_count_enabled) {
                    if (!chat[chat.length - 1].extra) {
                        chat[chat.length - 1].extra = {};
                    }

                    const swipeMessage = $('#chat').find(`[mesid="${count_view_mes - 1}"]`);
                    const tokenCount = getTokenCount(chat[chat.length - 1].mes, 0);
                    chat[chat.length - 1]['extra']['token_count'] = tokenCount;
                    swipeMessage.find('.tokenCounterDisplay').text(`${tokenCount}t`);
                }

                let new_height = this_mes_div_height - (this_mes_block_height - this_mes_block[0].scrollHeight);
                if (new_height < 103) new_height = 103;
                this_mes_div.animate({ height: new_height + 'px' }, {
                    duration: 0, //used to be 100
                    queue: false,
                    progress: function () {
                        // Scroll the chat down as the message expands

                        if (is_animation_scroll) $('#chat').scrollTop($('#chat')[0].scrollHeight);
                    },
                    complete: function () {
                        this_mes_div.css('height', 'auto');
                        // Scroll the chat down to the bottom once the animation is complete
                        if (is_animation_scroll) $('#chat').scrollTop($('#chat')[0].scrollHeight);
                    },
                });
                $(this).parent().children('.mes_block').transition({
                    x: '-' + swipe_range,
                    duration: 0,
                    easing: animation_easing,
                    queue: false,
                    complete: function () {
                        $(this).parent().children('.mes_block').transition({
                            x: '0px',
                            duration: swipe_duration,
                            easing: animation_easing,
                            queue: false,
                            complete: async function () {
                                await eventSource.emit(event_types.MESSAGE_SWIPED, (chat.length - 1));
                                saveChatDebounced();
                            },
                        });
                    },
                });
            },
        });

        $(this).parent().children('.avatar').transition({
            x: swipe_range,
            duration: swipe_duration,
            easing: animation_easing,
            queue: false,
            complete: function () {
                $(this).parent().children('.avatar').transition({
                    x: '-' + swipe_range,
                    duration: 0,
                    easing: animation_easing,
                    queue: false,
                    complete: function () {
                        $(this).parent().children('.avatar').transition({
                            x: '0px',
                            duration: swipe_duration,
                            easing: animation_easing,
                            queue: false,
                            complete: function () {

                            },
                        });
                    },
                });
            },
        });
    }
    if (chat[chat.length - 1]['swipe_id'] < 0) {
        chat[chat.length - 1]['swipe_id'] = 0;
    }
}

/**
 * Creates a new branch from the message with the given ID
 * @param {number} mesId Message ID
 * @returns {Promise<string>} Branch file name
 */
async function branchChat(mesId) {
    const fileName = await createBranch(mesId);

    if (selected_group) {
        await openGroupChat(selected_group, fileName);
    } else {
        await openCharacterChat(fileName);
    }

    return fileName;
}

// when we click swipe right button
const swipe_right = () => {
    if (chat.length - 1 === Number(this_edit_mes_id)) {
        closeMessageEditor();
    }

    if (isHordeGenerationNotAllowed()) {
        return unblockGeneration();
    }

    const swipe_duration = 200;
    const swipe_range = 700;
    //console.log(swipe_range);
    let run_generate = false;
    let run_swipe_right = false;
    if (chat[chat.length - 1]['swipe_id'] === undefined) {              // if there is no swipe-message in the last spot of the chat array
        chat[chat.length - 1]['swipe_id'] = 0;                        // set it to id 0
        chat[chat.length - 1]['swipes'] = [];                         // empty the array
        chat[chat.length - 1]['swipe_info'] = [];
        chat[chat.length - 1]['swipes'][0] = chat[chat.length - 1]['mes'];  //assign swipe array with last message from chat
        chat[chat.length - 1]['swipe_info'][0] = { 'send_date': chat[chat.length - 1]['send_date'], 'gen_started': chat[chat.length - 1]['gen_started'], 'gen_finished': chat[chat.length - 1]['gen_finished'], 'extra': JSON.parse(JSON.stringify(chat[chat.length - 1]['extra'])) };
        //assign swipe info array with last message from chat
    }
    if (chat.length === 1 && chat[0]['swipe_id'] !== undefined && chat[0]['swipe_id'] === chat[0]['swipes'].length - 1) {    // if swipe_right is called on the last alternate greeting, loop back around
        chat[0]['swipe_id'] = 0;
    } else {
        chat[chat.length - 1]['swipe_id']++;                                // make new slot in array
    }
    if (chat[chat.length - 1].extra) {
        // if message has memory attached - remove it to allow regen
        if (chat[chat.length - 1].extra.memory) {
            delete chat[chat.length - 1].extra.memory;
        }
        // ditto for display text
        if (chat[chat.length - 1].extra.display_text) {
            delete chat[chat.length - 1].extra.display_text;
        }
    }
    if (!Array.isArray(chat[chat.length - 1]['swipe_info'])) {
        chat[chat.length - 1]['swipe_info'] = [];
    }
    //console.log(chat[chat.length-1]['swipes']);
    if (parseInt(chat[chat.length - 1]['swipe_id']) === chat[chat.length - 1]['swipes'].length && chat.length !== 1) { //if swipe id of last message is the same as the length of the 'swipes' array and not the greeting
        delete chat[chat.length - 1].gen_started;
        delete chat[chat.length - 1].gen_finished;
        run_generate = true;
    } else if (parseInt(chat[chat.length - 1]['swipe_id']) < chat[chat.length - 1]['swipes'].length) { //otherwise, if the id is less than the number of swipes
        chat[chat.length - 1]['mes'] = chat[chat.length - 1]['swipes'][chat[chat.length - 1]['swipe_id']]; //load the last mes box with the latest generation
        chat[chat.length - 1]['send_date'] = chat[chat.length - 1]?.swipe_info[chat[chat.length - 1]['swipe_id']]?.send_date || chat[chat.length - 1]['send_date']; //update send date
        chat[chat.length - 1]['extra'] = JSON.parse(JSON.stringify(chat[chat.length - 1].swipe_info[chat[chat.length - 1]['swipe_id']]?.extra || chat[chat.length - 1].extra || []));
        run_swipe_right = true; //then prepare to do normal right swipe to show next message
    }

    const currentMessage = $('#chat').children().filter(`[mesid="${count_view_mes - 1}"]`);
    let this_div = currentMessage.children('.swipe_right');
    let this_mes_div = this_div.parent();

    if (chat[chat.length - 1]['swipe_id'] > chat[chat.length - 1]['swipes'].length) { //if we swipe right while generating (the swipe ID is greater than what we are viewing now)
        chat[chat.length - 1]['swipe_id'] = chat[chat.length - 1]['swipes'].length; //show that message slot (will be '...' while generating)
    }
    if (run_generate) {               //hide swipe arrows while generating
        this_div.css('display', 'none');
    }
    // handles animated transitions when swipe right, specifically height transitions between messages
    if (run_generate || run_swipe_right) {
        let this_mes_block = this_mes_div.children('.mes_block').children('.mes_text');
        const this_mes_div_height = this_mes_div[0].scrollHeight;
        const this_mes_block_height = this_mes_block[0].scrollHeight;

        this_mes_div.children('.swipe_left').css('display', 'flex');
        this_mes_div.children('.mes_block').transition({        // this moves the div back and forth
            x: '-' + swipe_range,
            duration: swipe_duration,
            easing: animation_easing,
            queue: false,
            complete: function () {
                /*if (!selected_group) {
                    var typingIndicator = $("#typing_indicator_template .typing_indicator").clone();
                    typingIndicator.find(".typing_indicator_name").text(characters[this_chid].name);
                } */
                /* $("#chat").append(typingIndicator); */
                const is_animation_scroll = ($('#chat').scrollTop() >= ($('#chat').prop('scrollHeight') - $('#chat').outerHeight()) - 10);
                //console.log(parseInt(chat[chat.length-1]['swipe_id']));
                //console.log(chat[chat.length-1]['swipes'].length);
                const swipeMessage = $('#chat').find('[mesid="' + (count_view_mes - 1) + '"]');
                if (run_generate && parseInt(chat[chat.length - 1]['swipe_id']) === chat[chat.length - 1]['swipes'].length) {
                    //shows "..." while generating
                    swipeMessage.find('.mes_text').html('...');
                    // resets the timer
                    swipeMessage.find('.mes_timer').html('');
                    swipeMessage.find('.tokenCounterDisplay').text('');
                } else {
                    //console.log('showing previously generated swipe candidate, or "..."');
                    //console.log('onclick right swipe calling addOneMessage');
                    addOneMessage(chat[chat.length - 1], { type: 'swipe' });

                    if (power_user.message_token_count_enabled) {
                        if (!chat[chat.length - 1].extra) {
                            chat[chat.length - 1].extra = {};
                        }

                        const tokenCount = getTokenCount(chat[chat.length - 1].mes, 0);
                        chat[chat.length - 1]['extra']['token_count'] = tokenCount;
                        swipeMessage.find('.tokenCounterDisplay').text(`${tokenCount}t`);
                    }
                }
                let new_height = this_mes_div_height - (this_mes_block_height - this_mes_block[0].scrollHeight);
                if (new_height < 103) new_height = 103;


                this_mes_div.animate({ height: new_height + 'px' }, {
                    duration: 0, //used to be 100
                    queue: false,
                    progress: function () {
                        // Scroll the chat down as the message expands
                        if (is_animation_scroll) $('#chat').scrollTop($('#chat')[0].scrollHeight);
                    },
                    complete: function () {
                        this_mes_div.css('height', 'auto');
                        // Scroll the chat down to the bottom once the animation is complete
                        if (is_animation_scroll) $('#chat').scrollTop($('#chat')[0].scrollHeight);
                    },
                });
                this_mes_div.children('.mes_block').transition({
                    x: swipe_range,
                    duration: 0,
                    easing: animation_easing,
                    queue: false,
                    complete: function () {
                        this_mes_div.children('.mes_block').transition({
                            x: '0px',
                            duration: swipe_duration,
                            easing: animation_easing,
                            queue: false,
                            complete: async function () {
                                await eventSource.emit(event_types.MESSAGE_SWIPED, (chat.length - 1));
                                if (run_generate && !is_send_press && parseInt(chat[chat.length - 1]['swipe_id']) === chat[chat.length - 1]['swipes'].length) {
                                    console.debug('caught here 2');
                                    is_send_press = true;
                                    $('.mes_buttons:last').hide();
                                    await Generate('swipe');
                                } else {
                                    if (parseInt(chat[chat.length - 1]['swipe_id']) !== chat[chat.length - 1]['swipes'].length) {
                                        saveChatDebounced();
                                    }
                                }
                            },
                        });
                    },
                });
            },
        });
        this_mes_div.children('.avatar').transition({ // moves avatar along with swipe
            x: '-' + swipe_range,
            duration: swipe_duration,
            easing: animation_easing,
            queue: false,
            complete: function () {
                this_mes_div.children('.avatar').transition({
                    x: swipe_range,
                    duration: 0,
                    easing: animation_easing,
                    queue: false,
                    complete: function () {
                        this_mes_div.children('.avatar').transition({
                            x: '0px',
                            duration: swipe_duration,
                            easing: animation_easing,
                            queue: false,
                            complete: function () {

                            },
                        });
                    },
                });
            },
        });
    }
};

const CONNECT_API_MAP = {
    'kobold': {
        button: '#api_button',
    },
    'horde': {
        selected: 'koboldhorde',
    },
    'novel': {
        button: '#api_button_novel',
    },
    'ooba': {
        selected: 'textgenerationwebui',
        button: '#api_button_textgenerationwebui',
        type: textgen_types.OOBA,
    },
    'tabby': {
        selected: 'textgenerationwebui',
        button: '#api_button_textgenerationwebui',
        type: textgen_types.TABBY,
    },
    'llamacpp': {
        selected: 'textgenerationwebui',
        button: '#api_button_textgenerationwebui',
        type: textgen_types.LLAMACPP,
    },
    'ollama': {
        selected: 'textgenerationwebui',
        button: '#api_button_textgenerationwebui',
        type: textgen_types.OLLAMA,
    },
    'mancer': {
        selected: 'textgenerationwebui',
        button: '#api_button_textgenerationwebui',
        type: textgen_types.MANCER,
    },
    'aphrodite': {
        selected: 'textgenerationwebui',
        button: '#api_button_textgenerationwebui',
        type: textgen_types.APHRODITE,
    },
    'kcpp': {
        selected: 'textgenerationwebui',
        button: '#api_button_textgenerationwebui',
        type: textgen_types.KOBOLDCPP,
    },
    'togetherai': {
        selected: 'textgenerationwebui',
        button: '#api_button_textgenerationwebui',
        type: textgen_types.TOGETHERAI,
    },
    'oai': {
        selected: 'openai',
        button: '#api_button_openai',
        source: chat_completion_sources.OPENAI,
    },
    'claude': {
        selected: 'openai',
        button: '#api_button_openai',
        source: chat_completion_sources.CLAUDE,
    },
    'windowai': {
        selected: 'openai',
        button: '#api_button_openai',
        source: chat_completion_sources.WINDOWAI,
    },
    'openrouter': {
        selected: 'openai',
        button: '#api_button_openai',
        source: chat_completion_sources.OPENROUTER,
    },
    'scale': {
        selected: 'openai',
        button: '#api_button_openai',
        source: chat_completion_sources.SCALE,
    },
    'ai21': {
        selected: 'openai',
        button: '#api_button_openai',
        source: chat_completion_sources.AI21,
    },
    'makersuite': {
        selected: 'openai',
        button: '#api_button_openai',
        source: chat_completion_sources.MAKERSUITE,
    },
    'mistralai': {
        selected: 'openai',
        button: '#api_button_openai',
        source: chat_completion_sources.MISTRALAI,
    },
    'custom': {
        selected: 'openai',
        button: '#api_button_openai',
        source: chat_completion_sources.CUSTOM,
    },
};

/**
 * @param {string} text API name
 */
async function connectAPISlash(_, text) {
    if (!text) return;

    const apiConfig = CONNECT_API_MAP[text.toLowerCase()];
    if (!apiConfig) {
        toastr.error(`Error: ${text} is not a valid API`);
        return;
    }

    $(`#main_api option[value='${apiConfig.selected || text}']`).prop('selected', true);
    $('#main_api').trigger('change');

    if (apiConfig.source) {
        $(`#chat_completion_source option[value='${apiConfig.source}']`).prop('selected', true);
        $('#chat_completion_source').trigger('change');
    }

    if (apiConfig.type) {
        $(`#textgen_type option[value='${apiConfig.type}']`).prop('selected', true);
        $('#textgen_type').trigger('change');
    }

    if (apiConfig.button) {
        $(apiConfig.button).trigger('click');
    }

    toastr.info(`API set to ${text}, trying to connect..`);

    try {
        await waitUntilCondition(() => online_status !== 'no_connection', 5000, 100);
        console.log('Connection successful');
    } catch {
        console.log('Could not connect after 5 seconds, skipping.');
    }
}

export async function processDroppedFiles(files) {
    const allowedMimeTypes = [
        'application/json',
        'image/png',
        'application/yaml',
        'application/x-yaml',
        'text/yaml',
        'text/x-yaml',
    ];

    for (const file of files) {
        if (allowedMimeTypes.includes(file.type)) {
            await importCharacter(file);
        } else {
            toastr.warning('Unsupported file type: ' + file.name);
        }
    }
}

async function importCharacter(file) {
    const ext = file.name.match(/\.(\w+)$/);
    if (!ext || !(['json', 'png', 'yaml', 'yml'].includes(ext[1].toLowerCase()))) {
        return;
    }

    const format = ext[1].toLowerCase();
    $('#character_import_file_type').val(format);
    const formData = new FormData();
    formData.append('avatar', file);
    formData.append('file_type', format);

    const data = await jQuery.ajax({
        type: 'POST',
        url: '/api/characters/import',
        data: formData,
        async: true,
        cache: false,
        contentType: false,
        processData: false,
    });

    if (data.error) {
        toastr.error('The file is likely invalid or corrupted.', 'Could not import character');
        return;
    }

    if (data.file_name !== undefined) {
        $('#character_search_bar').val('').trigger('input');

        let oldSelectedChar = null;
        if (this_chid != undefined && this_chid != 'invalid-safety-id') {
            oldSelectedChar = characters[this_chid].avatar;
        }

        await getCharacters();
        select_rm_info('char_import', data.file_name, oldSelectedChar);
        if (power_user.import_card_tags) {
            let currentContext = getContext();
            let avatarFileName = `${data.file_name}.png`;
            let importedCharacter = currentContext.characters.find(character => character.avatar === avatarFileName);
            await importTags(importedCharacter);
        }
    }
}

async function importFromURL(items, files) {
    for (const item of items) {
        if (item.type === 'text/uri-list') {
            const uriList = await new Promise((resolve) => {
                item.getAsString((uriList) => { resolve(uriList); });
            });
            const uris = uriList.split('\n').filter(uri => uri.trim() !== '');
            try {
                for (const uri of uris) {
                    const request = await fetch(uri);
                    const data = await request.blob();
                    const fileName = request.headers.get('Content-Disposition')?.split('filename=')[1]?.replace(/"/g, '') || uri.split('/').pop() || 'file.png';
                    const file = new File([data], fileName, { type: data.type });
                    files.push(file);
                }
            } catch (error) {
                console.error('Failed to import from URL', error);
            }
        }
    }
}

async function doImpersonate() {
    $('#send_textarea').val('');
    $('#option_impersonate').trigger('click', { fromSlashCommand: true });
}

async function doDeleteChat() {
    $('#option_select_chat').trigger('click', { fromSlashCommand: true });
    await delay(100);
    let currentChatDeleteButton = $('.select_chat_block[highlight=\'true\']').parent().find('.PastChat_cross');
    $(currentChatDeleteButton).trigger('click', { fromSlashCommand: true });
    await delay(1);
    $('#dialogue_popup_ok').trigger('click');
    //200 delay needed let the past chat view reshow first
    await delay(200);
    $('#select_chat_cross').trigger('click');
}

const isPwaMode = window.navigator.standalone;
if (isPwaMode) { $('body').addClass('PWA'); }

function doCharListDisplaySwitch() {
    console.debug('toggling body charListGrid state');
    $('body').toggleClass('charListGrid');
    power_user.charListGrid = $('body').hasClass('charListGrid') ? true : false;
    saveSettingsDebounced();
}

function doCloseChat() {
    $('#option_close_chat').trigger('click');
}

/**
 * Function to handle the deletion of a character, given a specific popup type and character ID.
 * If popup type equals "del_ch", it will proceed with deletion otherwise it will exit the function.
 * It fetches the delete character route, sending necessary parameters, and in case of success,
 * it proceeds to delete character from UI and saves settings.
 * In case of error during the fetch request, it logs the error details.
 *
 * @param {string} popup_type - The type of popup currently active.
 * @param {string} this_chid - The character ID to be deleted.
 * @param {boolean} delete_chats - Whether to delete chats or not.
 */
export async function handleDeleteCharacter(popup_type, this_chid, delete_chats) {
    if (popup_type !== 'del_ch' ||
        !characters[this_chid]) {
        return;
    }

    const avatar = characters[this_chid].avatar;
    const name = characters[this_chid].name;
    const pastChats = await getPastCharacterChats();

    const msg = { avatar_url: avatar, delete_chats: delete_chats };

    const response = await fetch('/api/characters/delete', {
        method: 'POST',
        headers: getRequestHeaders(),
        body: JSON.stringify(msg),
        cache: 'no-cache',
    });

    if (response.ok) {
        await deleteCharacter(name, avatar);

        if (delete_chats) {
            for (const chat of pastChats) {
                const name = chat.file_name.replace('.jsonl', '');
                await eventSource.emit(event_types.CHAT_DELETED, name);
            }
        }
    } else {
        console.error('Failed to delete character: ', response.status, response.statusText);
    }
}

/**
 * Function to delete a character from UI after character deletion API success.
 * It manages necessary UI changes such as closing advanced editing popup, unsetting
 * character ID, resetting characters array and chat metadata, deselecting character's tab
 * panel, removing character name from navigation tabs, clearing chat, removing character's
 * avatar from tag_map, fetching updated list of characters and updating the 'deleted
 * character' message.
 * It also ensures to save the settings after all the operations.
 *
 * @param {string} name - The name of the character to be deleted.
 * @param {string} avatar - The avatar URL of the character to be deleted.
 * @param {boolean} reloadCharacters - Whether the character list should be refreshed after deletion.
 */
export async function deleteCharacter(name, avatar, reloadCharacters = true) {
    await clearChat();
    $('#character_cross').click();
    this_chid = 'invalid-safety-id';
    characters.length = 0;
    name2 = systemUserName;
    chat = [...safetychat];
    chat_metadata = {};
    $(document.getElementById('rm_button_selected_ch')).children('h2').text('');
    this_chid = undefined;
    delete tag_map[avatar];
    if (reloadCharacters) await getCharacters();
    select_rm_info('char_delete', name);
    await printMessages();
    saveSettingsDebounced();
}

function doTogglePanels() {
    $('#option_settings').trigger('click');
}

function addDebugFunctions() {
    const doBackfill = async () => {
        for (const message of chat) {
            // System messages are not counted
            if (message.is_system) {
                continue;
            }

            if (!message.extra) {
                message.extra = {};
            }

            message.extra.token_count = getTokenCount(message.mes, 0);
        }

        await saveChatConditional();
        await reloadCurrentChat();
    };

    registerDebugFunction('backfillTokenCounts', 'Backfill token counters',
        `Recalculates token counts of all messages in the current chat to refresh the counters.
        Useful when you switch between models that have different tokenizers.
        This is a visual change only. Your chat will be reloaded.`, doBackfill);

    registerDebugFunction('generationTest', 'Send a generation request', 'Generates text using the currently selected API.', async () => {
        const text = prompt('Input text:', 'Hello');
        toastr.info('Working on it...');
        const message = await generateRaw(text, null, '');
        alert(message);
    });

    registerDebugFunction('clearPrompts', 'Delete itemized prompts', 'Deletes all itemized prompts from the local storage.', async () => {
        await clearItemizedPrompts();
        toastr.info('Itemized prompts deleted.');
        if (getCurrentChatId()) {
            await reloadCurrentChat();
        }
    });
}

jQuery(async function () {

    if (isMobile()) {
        console.debug('hiding movingUI and sheldWidth toggles for mobile');
        $('#sheldWidthToggleBlock').hide();
        $('#movingUIModeCheckBlock').hide();

    }

    async function doForceSave() {
        await saveSettings();
        await saveChatConditional();
        toastr.success('Chat and settings saved.');
    }

    registerSlashCommand('dupe', DupeChar, [], '– duplicates the currently selected character', true, true);
    registerSlashCommand('api', connectAPISlash, [], `<span class="monospace">(${Object.keys(CONNECT_API_MAP).join(', ')})</span> – connect to an API`, true, true);
    registerSlashCommand('impersonate', doImpersonate, ['imp'], '– calls an impersonation response', true, true);
    registerSlashCommand('delchat', doDeleteChat, [], '– deletes the current chat', true, true);
    registerSlashCommand('closechat', doCloseChat, [], '– closes the current chat', true, true);
    registerSlashCommand('panels', doTogglePanels, ['togglepanels'], '– toggle UI panels on/off', true, true);
    registerSlashCommand('forcesave', doForceSave, [], '– forces a save of the current chat and settings', true, true);

    setTimeout(function () {
        $('#groupControlsToggle').trigger('click');
        $('#groupCurrentMemberListToggle .inline-drawer-icon').trigger('click');
    }, 200);

    $('#chat').on('mousewheel touchstart', () => {
        scrollLock = true;
    });

    $(document).on('click', '.api_loading', cancelStatusCheck);

    //////////INPUT BAR FOCUS-KEEPING LOGIC/////////////
    let S_TAPreviouslyFocused = false;
    $('#send_textarea').on('focusin focus click', () => {
        S_TAPreviouslyFocused = true;
    });
    $('#options_button, #send_but, #option_regenerate, #option_continue, #mes_continue').on('click', () => {
        if (S_TAPreviouslyFocused) {
            $('#send_textarea').focus();
        }
    });
    $(document).click(event => {
        if ($(':focus').attr('id') !== 'send_textarea') {
            var validIDs = ['options_button', 'send_but', 'mes_continue', 'send_textarea', 'option_regenerate', 'option_continue'];
            if (!validIDs.includes($(event.target).attr('id'))) {
                S_TAPreviouslyFocused = false;
            }
        } else {
            S_TAPreviouslyFocused = true;
        }
    });

    /////////////////

    $('#swipes-checkbox').change(function () {
        swipes = !!$('#swipes-checkbox').prop('checked');
        if (swipes) {
            //console.log('toggle change calling showswipebtns');
            showSwipeButtons();
        } else {
            hideSwipeButtons();
        }
        saveSettingsDebounced();
    });

    ///// SWIPE BUTTON CLICKS ///////

    $(document).on('click', '.swipe_right', swipe_right);

    $(document).on('click', '.swipe_left', swipe_left);

    $('#character_search_bar').on('input', function () {
        const searchValue = String($(this).val()).toLowerCase();
        entitiesFilter.setFilterData(FILTER_TYPES.SEARCH, searchValue);
    });

    $('#mes_continue').on('click', function () {
        $('#option_continue').trigger('click');
    });

    $('#send_but').on('click', function () {
        sendTextareaMessage();
    });

    //menu buttons setup

    $('#rm_button_settings').click(function () {
        selected_button = 'settings';
        menu_type = 'settings';
        selectRightMenuWithAnimation('rm_api_block');
    });
    $('#rm_button_characters').click(function () {
        selected_button = 'characters';
        select_rm_characters();
    });
    $('#rm_button_back').click(function () {
        selected_button = 'characters';
        select_rm_characters();
    });
    $('#rm_button_create').click(function () {
        selected_button = 'create';
        select_rm_create();
    });
    $('#rm_button_selected_ch').click(function () {
        if (selected_group) {
            select_group_chats(selected_group);
        } else {
            selected_button = 'character_edit';
            select_selected_character(this_chid);
        }
        $('#character_search_bar').val('').trigger('input');
    });

    $(document).on('click', '.character_select', async function () {
        const id = $(this).attr('chid');
        await selectCharacterById(id);
    });

    $(document).on('click', '.bogus_folder_select', function () {
        const tagId = $(this).attr('tagid');
        console.log('Bogus folder clicked', tagId);

        const filterData = structuredClone(entitiesFilter.getFilterData(FILTER_TYPES.TAG));

        if (!Array.isArray(filterData.selected)) {
            filterData.selected = [];
            filterData.excluded = [];
            filterData.bogus = false;
        }

        if (tagId === 'back') {
            filterData.selected.pop();
            filterData.bogus = filterData.selected.length > 0;
        } else {
            filterData.selected.push(tagId);
            filterData.bogus = true;
        }

        entitiesFilter.setFilterData(FILTER_TYPES.TAG, filterData);
    });

    $(document).on('input', '.edit_textarea', function () {
        scroll_holder = $('#chat').scrollTop();
        $(this).height(0).height(this.scrollHeight);
        is_use_scroll_holder = true;
    });
    $('#chat').on('scroll', function () {
        if (is_use_scroll_holder) {
            $('#chat').scrollTop(scroll_holder);
            is_use_scroll_holder = false;
        }
    });

    $(document).on('click', '.mes', function () {
        //when a 'delete message' parent div is clicked
        // and we are in delete mode and del_checkbox is visible
        if (!is_delete_mode || !$(this).children('.del_checkbox').is(':visible')) {
            return;
        }
        $('.mes').children('.del_checkbox').each(function () {
            $(this).prop('checked', false);
            $(this).parent().css('background', css_mes_bg);
        });
        $(this).css('background', '#600'); //sets the bg of the mes selected for deletion
        var i = Number($(this).attr('mesid')); //checks the message ID in the chat
        this_del_mes = i;
        while (i < chat.length) {
            //as long as the current message ID is less than the total chat length
            $('.mes[mesid=\'' + i + '\']').css('background', '#600'); //sets the bg of the all msgs BELOW the selected .mes
            $('.mes[mesid=\'' + i + '\']')
                .children('.del_checkbox')
                .prop('checked', true);
            i++;
            //console.log(i);
        }
    });

    $(document).on('click', '#user_avatar_block .avatar', setUserAvatar);
    $(document).on('click', '#user_avatar_block .avatar_upload', function () {
        $('#avatar_upload_overwrite').val('');
        $('#avatar_upload_file').trigger('click');
    });
    $(document).on('click', '#user_avatar_block .set_persona_image', function () {
        const avatarId = $(this).closest('.avatar-container').find('.avatar').attr('imgfile');

        if (!avatarId) {
            console.log('no imgfile');
            return;
        }

        $('#avatar_upload_overwrite').val(avatarId);
        $('#avatar_upload_file').trigger('click');
    });
    $('#avatar_upload_file').on('change', uploadUserAvatar);

    $(document).on('click', '.PastChat_cross', function (e) {
        e.stopPropagation();
        chat_file_for_del = $(this).attr('file_name');
        console.debug('detected cross click for' + chat_file_for_del);
        popup_type = 'del_chat';
        callPopup('<h3>Delete the Chat File?</h3>');
    });

    $('#advanced_div').click(function () {
        if (!is_advanced_char_open) {
            is_advanced_char_open = true;
            $('#character_popup').css('display', 'flex');
            $('#character_popup').css('opacity', 0.0);
            $('#character_popup').transition({
                opacity: 1.0,
                duration: animation_duration,
                easing: animation_easing,
            });
        } else {
            is_advanced_char_open = false;
            $('#character_popup').css('display', 'none');
        }
    });

    $('#character_cross').click(function () {
        is_advanced_char_open = false;
        $('#character_popup').transition({
            opacity: 0,
            duration: animation_duration,
            easing: animation_easing,
        });
        setTimeout(function () { $('#character_popup').css('display', 'none'); }, animation_duration);
    });

    $('#character_popup_ok').click(function () {
        is_advanced_char_open = false;
        $('#character_popup').css('display', 'none');
    });

    $('#dialogue_popup_ok').click(async function (e) {
        dialogueCloseStop = false;
        $('#shadow_popup').transition({
            opacity: 0,
            duration: animation_duration,
            easing: animation_easing,
        });
        setTimeout(function () {
            if (dialogueCloseStop) return;
            $('#shadow_popup').css('display', 'none');
            $('#dialogue_popup').removeClass('large_dialogue_popup');
            $('#dialogue_popup').removeClass('wide_dialogue_popup');
        }, animation_duration);

        //      $("#shadow_popup").css("opacity:", 0.0);

        if (popup_type == 'avatarToCrop') {
            dialogueResolve($('#avatarToCrop').data('cropper').getCroppedCanvas().toDataURL('image/jpeg'));
        }

        if (popup_type == 'del_chat') {
            //close past chat popup
            $('#select_chat_cross').trigger('click');
            showLoader();
            if (selected_group) {
                await deleteGroupChat(selected_group, chat_file_for_del);
            } else {
                await delChat(chat_file_for_del);
            }

            //open the history view again after 2seconds (delay to avoid edge cases for deleting last chat)
            //hide option popup menu
            setTimeout(function () {
                $('#option_select_chat').click();
                $('#options').hide();
                hideLoader();
            }, 2000);

        }
        if (popup_type == 'del_ch') {
            const deleteChats = !!$('#del_char_checkbox').prop('checked');
            await handleDeleteCharacter(popup_type, this_chid, deleteChats);
            eventSource.emit('characterDeleted', { id: this_chid, character: characters[this_chid] });
        }
        if (popup_type == 'alternate_greeting' && menu_type !== 'create') {
            createOrEditCharacter();
        }
        if (popup_type === 'del_group') {
            const groupId = $('#dialogue_popup').data('group_id');

            if (groupId) {
                deleteGroup(groupId);
            }
        }
        //Make a new chat for selected character
        if (
            popup_type == 'new_chat' &&
            (selected_group || this_chid !== undefined) &&
            menu_type != 'create'
        ) {
            //Fix it; New chat doesn't create while open create character menu
            await clearChat();
            chat.length = 0;

            if (selected_group) {
                await createNewGroupChat(selected_group);
            }
            else {
                //RossAscends: added character name to new chat filenames and replaced Date.now() with humanizedDateTime;
                chat_metadata = {};
                characters[this_chid].chat = `${name2} - ${humanizedDateTime()}`;
                $('#selected_chat_pole').val(characters[this_chid].chat);
                await getChat();
                await createOrEditCharacter();
            }
        }

        rawPromptPopper.update();
        $('#rawPromptPopup').hide();

        if (dialogueResolve) {
            if (popup_type == 'input') {
                dialogueResolve($('#dialogue_popup_input').val());
                $('#dialogue_popup_input').val('');

            }
            else {
                dialogueResolve(true);

            }

            dialogueResolve = null;
        }
    });

    $('#dialogue_popup_cancel').click(function (e) {
        dialogueCloseStop = false;
        $('#shadow_popup').transition({
            opacity: 0,
            duration: animation_duration,
            easing: animation_easing,
        });
        setTimeout(function () {
            if (dialogueCloseStop) return;
            $('#shadow_popup').css('display', 'none');
            $('#dialogue_popup').removeClass('large_dialogue_popup');
        }, animation_duration);

        //$("#shadow_popup").css("opacity:", 0.0);
        popup_type = '';

        if (dialogueResolve) {
            dialogueResolve(false);
            dialogueResolve = null;
        }

    });

    $('#add_avatar_button').change(function () {
        read_avatar_load(this);
    });

    $('#form_create').submit(createOrEditCharacter);

    $('#delete_button').on('click', function () {
        popup_type = 'del_ch';
        callPopup(`
                <h3>Delete the character?</h3>
                <b>THIS IS PERMANENT!<br><br>
                <label for="del_char_checkbox" class="checkbox_label justifyCenter">
                    <input type="checkbox" id="del_char_checkbox" />
                    <span>Also delete the chat files</span>
                </label><br></b>`,
        );
    });

    //////// OPTIMIZED ALL CHAR CREATION/EDITING TEXTAREA LISTENERS ///////////////

    $('#character_name_pole').on('input', function () {
        if (menu_type == 'create') {
            create_save.name = String($('#character_name_pole').val());
        }
    });

    const elementsToUpdate = {
        '#description_textarea': function () { create_save.description = String($('#description_textarea').val()); },
        '#creator_notes_textarea': function () { create_save.creator_notes = String($('#creator_notes_textarea').val()); },
        '#character_version_textarea': function () { create_save.character_version = String($('#character_version_textarea').val()); },
        '#system_prompt_textarea': function () { create_save.system_prompt = String($('#system_prompt_textarea').val()); },
        '#post_history_instructions_textarea': function () { create_save.post_history_instructions = String($('#post_history_instructions_textarea').val()); },
        '#creator_textarea': function () { create_save.creator = String($('#creator_textarea').val()); },
        '#tags_textarea': function () { create_save.tags = String($('#tags_textarea').val()); },
        '#personality_textarea': function () { create_save.personality = String($('#personality_textarea').val()); },
        '#scenario_pole': function () { create_save.scenario = String($('#scenario_pole').val()); },
        '#mes_example_textarea': function () { create_save.mes_example = String($('#mes_example_textarea').val()); },
        '#firstmessage_textarea': function () { create_save.first_message = String($('#firstmessage_textarea').val()); },
        '#talkativeness_slider': function () { create_save.talkativeness = Number($('#talkativeness_slider').val()); },
        '#depth_prompt_prompt': function () { create_save.depth_prompt_prompt = String($('#depth_prompt_prompt').val()); },
        '#depth_prompt_depth': function () { create_save.depth_prompt_depth = Number($('#depth_prompt_depth').val()); },
    };

    Object.keys(elementsToUpdate).forEach(function (id) {
        $(id).on('input', function () {
            if (menu_type == 'create') {
                elementsToUpdate[id]();
            } else {
                saveCharacterDebounced();
            }
        });
    });

    $('#favorite_button').on('click', function () {
        updateFavButtonState(!fav_ch_checked);
        if (menu_type != 'create') {
            saveCharacterDebounced();
        }
    });

    /* $("#renameCharButton").on('click', renameCharacter); */

    $(document).on('click', '.renameChatButton', async function (e) {
        e.stopPropagation();
        const old_filenamefull = $(this).closest('.select_chat_block_wrapper').find('.select_chat_block_filename').text();
        const old_filename = old_filenamefull.replace('.jsonl', '');

        const popupText = `<h3>Enter the new name for the chat:<h3>
        <small>!!Using an existing filename will produce an error!!<br>
        This will break the link between checkpoint chats.<br>
        No need to add '.jsonl' at the end.<br>
        </small>`;
        const newName = await callPopup(popupText, 'input', old_filename);

        if (!newName || newName == old_filename) {
            console.log('no new name found, aborting');
            return;
        }

        const body = {
            is_group: !!selected_group,
            avatar_url: characters[this_chid]?.avatar,
            original_file: `${old_filename}.jsonl`,
            renamed_file: `${newName}.jsonl`,
        };

        try {
            showLoader();
            const response = await fetch('/api/chats/rename', {
                method: 'POST',
                body: JSON.stringify(body),
                headers: getRequestHeaders(),
            });

            if (!response.ok) {
                throw new Error('Unsuccessful request.');
            }

            const data = response.json();

            if (data.error) {
                throw new Error('Server returned an error.');
            }

            if (selected_group) {
                await renameGroupChat(selected_group, old_filename, newName);
            }
            else {
                if (characters[this_chid].chat == old_filename) {
                    characters[this_chid].chat = newName;
                    await createOrEditCharacter();
                }
            }

            await reloadCurrentChat();

            await delay(250);
            $('#option_select_chat').trigger('click');
            $('#options').hide();
        } catch {
            hideLoader();
            await delay(500);
            await callPopup('An error has occurred. Chat was not renamed.', 'text');
        } finally {
            hideLoader();
        }
    });

    $(document).on('click', '.exportChatButton, .exportRawChatButton', async function (e) {
        e.stopPropagation();
        const format = $(this).data('format') || 'txt';
        await saveChatConditional();
        const filenamefull = $(this).closest('.select_chat_block_wrapper').find('.select_chat_block_filename').text();
        console.log(`exporting ${filenamefull} in ${format} format`);

        const filename = filenamefull.replace('.jsonl', '');
        const body = {
            is_group: !!selected_group,
            avatar_url: characters[this_chid]?.avatar,
            file: `${filename}.jsonl`,
            exportfilename: `${filename}.${format}`,
            format: format,
        };
        console.log(body);
        try {
            const response = await fetch('/api/chats/export', {
                method: 'POST',
                body: JSON.stringify(body),
                headers: getRequestHeaders(),
            });
            const data = await response.json();
            if (!response.ok) {
                // display error message
                console.log(data.message);
                await delay(250);
                toastr.error(`Error: ${data.message}`);
                return;
            } else {
                const mimeType = format == 'txt' ? 'text/plain' : 'application/octet-stream';
                // success, handle response data
                console.log(data);
                await delay(250);
                toastr.success(data.message);
                download(data.result, body.exportfilename, mimeType);
            }
        } catch (error) {
            // display error message
            console.log(`An error has occurred: ${error.message}`);
            await delay(250);
            toastr.error(`Error: ${error.message}`);
        }
    });

    ///////////////////////////////////////////////////////////////////////////////////

    $('#api_button').click(function (e) {
        if ($('#api_url_text').val() != '') {
            let value = formatKoboldUrl(String($('#api_url_text').val()).trim());

            if (!value) {
                toastr.error('Please enter a valid URL.');
                return;
            }

            $('#api_url_text').val(value);
            api_server = value;
            startStatusLoading();

            main_api = 'kobold';
            saveSettingsDebounced();
            getStatusKobold();
        }
    });

    $('#api_button_textgenerationwebui').on('click', async function (e) {
        const mancerKey = String($('#api_key_mancer').val()).trim();
        if (mancerKey.length) {
            await writeSecret(SECRET_KEYS.MANCER, mancerKey);
        }

        const aphroditeKey = String($('#api_key_aphrodite').val()).trim();
        if (aphroditeKey.length) {
            await writeSecret(SECRET_KEYS.APHRODITE, aphroditeKey);
        }

        const tabbyKey = String($('#api_key_tabby').val()).trim();
        if (tabbyKey.length) {
            await writeSecret(SECRET_KEYS.TABBY, tabbyKey);
        }

        const togetherKey = String($('#api_key_togetherai').val()).trim();
        if (togetherKey.length) {
            await writeSecret(SECRET_KEYS.TOGETHERAI, togetherKey);
        }

        validateTextGenUrl();
        startStatusLoading();
        main_api = 'textgenerationwebui';
        saveSettingsDebounced();
        getStatusTextgen();
    });

    $('#api_button_novel').on('click', async function (e) {
        e.stopPropagation();
        const api_key_novel = String($('#api_key_novel').val()).trim();

        if (api_key_novel.length) {
            await writeSecret(SECRET_KEYS.NOVEL, api_key_novel);
        }

        if (!secret_state[SECRET_KEYS.NOVEL]) {
            console.log('No secret key saved for NovelAI');
            return;
        }

        startStatusLoading();
        // Check near immediately rather than waiting for up to 90s
        await getStatusNovel();
    });

    var button = $('#options_button');
    var menu = $('#options');

    function showMenu() {
        showBookmarksButtons();
        // menu.stop()
        menu.fadeIn(animation_duration);
        optionsPopper.update();
    }

    function hideMenu() {
        // menu.stop();
        menu.fadeOut(animation_duration);
        optionsPopper.update();
    }

    function isMouseOverButtonOrMenu() {
        return menu.is(':hover') || button.is(':hover');
    }

    button.on('click', function () {
        if (menu.is(':visible')) {
            hideMenu();
        } else {
            showMenu();
        }
    });
    button.on('blur', function () {
        //delay to prevent menu hiding when mouse leaves button into menu
        setTimeout(() => {
            if (!isMouseOverButtonOrMenu()) { hideMenu(); }
        }, 100);
    });
    menu.on('blur', function () {
        //delay to prevent menu hide when mouseleaves menu into button
        setTimeout(() => {
            if (!isMouseOverButtonOrMenu()) { hideMenu(); }
        }, 100);
    });
    $(document).on('click', function () {
        if (!isMouseOverButtonOrMenu() && menu.is(':visible')) { hideMenu(); }
    });

    /* $('#set_chat_scenario').on('click', setScenarioOverride); */

    ///////////// OPTIMIZED LISTENERS FOR LEFT SIDE OPTIONS POPUP MENU //////////////////////
    $('#options [id]').on('click', async function (event, customData) {
        const fromSlashCommand = customData?.fromSlashCommand || false;
        var id = $(this).attr('id');

        if (id == 'option_select_chat') {
            if ((selected_group && !is_group_generating) || (this_chid !== undefined && !is_send_press) || fromSlashCommand) {
                displayPastChats();
                //this is just to avoid the shadow for past chat view when using /delchat
                //however, the dialog popup still gets one..
                if (!fromSlashCommand) {
                    console.log('displaying shadow');
                    $('#shadow_select_chat_popup').css('display', 'block');
                    $('#shadow_select_chat_popup').css('opacity', 0.0);
                    $('#shadow_select_chat_popup').transition({
                        opacity: 1.0,
                        duration: animation_duration,
                        easing: animation_easing,
                    });
                }
            }
        }

        else if (id == 'option_start_new_chat') {
            if ((selected_group || this_chid !== undefined) && !is_send_press) {
                popup_type = 'new_chat';
                callPopup('<h3>Start new chat?</h3>');
            }
        }

        else if (id == 'option_regenerate') {
            closeMessageEditor();
            if (is_send_press == false) {
                //hideSwipeButtons();

                if (selected_group) {
                    regenerateGroup();
                }
                else {
                    is_send_press = true;
                    Generate('regenerate');
                }
            }
        }

        else if (id == 'option_impersonate') {
            if (is_send_press == false || fromSlashCommand) {
                is_send_press = true;
                Generate('impersonate');
            }
        }

        else if (id == 'option_continue') {
            if (is_send_press == false || fromSlashCommand) {
                is_send_press = true;
                Generate('continue');
            }
        }

        else if (id == 'option_delete_mes') {
            setTimeout(() => openMessageDelete(fromSlashCommand), animation_duration);
        }

        else if (id == 'option_close_chat') {
            if (is_send_press == false) {
                await clearChat();
                chat.length = 0;
                resetSelectedGroup();
                setCharacterId(undefined);
                setCharacterName('');
                setActiveCharacter(null);
                setActiveGroup(null);
                this_edit_mes_id = undefined;
                chat_metadata = {};
                selected_button = 'characters';
                $('#rm_button_selected_ch').children('h2').text('');
                select_rm_characters();
                sendSystemMessage(system_message_types.WELCOME);
                eventSource.emit(event_types.CHAT_CHANGED, getCurrentChatId());
                await getClientVersion();
            } else {
                toastr.info('Please stop the message generation first.');
            }
        }

        else if (id === 'option_settings') {
            //var checkBox = document.getElementById("waifuMode");
            var topBar = document.getElementById('top-bar');
            var topSettingsHolder = document.getElementById('top-settings-holder');
            var divchat = document.getElementById('chat');

            //if (checkBox.checked) {
            if (topBar.style.display === 'none') {
                topBar.style.display = ''; // or "inline-block" if that's the original display value
                topSettingsHolder.style.display = ''; // or "inline-block" if that's the original display value

                divchat.style.borderRadius = '';
                divchat.style.backgroundColor = '';

            } else {

                divchat.style.borderRadius = '10px'; // Adjust the value to control the roundness of the corners
                divchat.style.backgroundColor = ''; // Set the background color to your preference

                topBar.style.display = 'none';
                topSettingsHolder.style.display = 'none';
            }
            //}
        }
        hideMenu();
    });

    $('#newChatFromManageScreenButton').on('click', function () {
        setTimeout(() => {
            $('#option_start_new_chat').trigger('click');
        }, 1);
        setTimeout(() => {
            $('#dialogue_popup_ok').trigger('click');
        }, 1);
        $('#select_chat_cross').trigger('click');

    });

    //////////////////////////////////////////////////////////////////////////////////////////////

    //functionality for the cancel delete messages button, reverts to normal display of input form
    $('#dialogue_del_mes_cancel').click(function () {
        $('#dialogue_del_mes').css('display', 'none');
        $('#send_form').css('display', css_send_form_display);
        $('.del_checkbox').each(function () {
            $(this).css('display', 'none');
            $(this).parent().children('.for_checkbox').css('display', 'block');
            $(this).parent().css('background', css_mes_bg);
            $(this).prop('checked', false);
        });
        showSwipeButtons();
        this_del_mes = -1;
        is_delete_mode = false;
    });

    //confirms message deletion with the "ok" button
    $('#dialogue_del_mes_ok').click(async function () {
        $('#dialogue_del_mes').css('display', 'none');
        $('#send_form').css('display', css_send_form_display);
        $('.del_checkbox').each(function () {
            $(this).css('display', 'none');
            $(this).parent().children('.for_checkbox').css('display', 'block');
            $(this).parent().css('background', css_mes_bg);
            $(this).prop('checked', false);
        });

        if (this_del_mes >= 0) {
            $('.mes[mesid=\'' + this_del_mes + '\']')
                .nextAll('div')
                .remove();
            $('.mes[mesid=\'' + this_del_mes + '\']').remove();
            chat.length = this_del_mes;
            count_view_mes = this_del_mes;
            await saveChatConditional();
            var $textchat = $('#chat');
            $textchat.scrollTop($textchat[0].scrollHeight);
            eventSource.emit(event_types.MESSAGE_DELETED, chat.length);
            $('#chat .mes').last().addClass('last_mes');
            $('#chat .mes').eq(-2).removeClass('last_mes');
        } else {
            console.log('this_del_mes is not >= 0, not deleting');
        }

        showSwipeButtons();
        this_del_mes = -1;
        is_delete_mode = false;
    });

    $('#settings_preset').change(function () {
        if ($('#settings_preset').find(':selected').val() != 'gui') {
            preset_settings = $('#settings_preset').find(':selected').text();
            const preset = koboldai_settings[koboldai_setting_names[preset_settings]];
            loadKoboldSettings(preset);
            setGenerationParamsFromPreset(preset);
            $('#kobold_api-settings').find('input').prop('disabled', false);
            $('#kobold_api-settings').css('opacity', 1.0);
            $('#kobold_order')
                .css('opacity', 1)
                .sortable('enable');
        } else {
            //$('.button').disableSelection();
            preset_settings = 'gui';

            $('#kobold_api-settings').find('input').prop('disabled', true);
            $('#kobold_api-settings').css('opacity', 0.5);

            $('#kobold_order')
                .css('opacity', 0.5)
                .sortable('disable');
        }
        saveSettingsDebounced();
    });

    $('#settings_preset_novel').change(function () {
        nai_settings.preset_settings_novel = $('#settings_preset_novel')
            .find(':selected')
            .text();

        const preset = novelai_settings[novelai_setting_names[nai_settings.preset_settings_novel]];
        loadNovelPreset(preset);
        amount_gen = Number($('#amount_gen').val());
        max_context = Number($('#max_context').val());

        saveSettingsDebounced();
    });

    $('#main_api').change(function () {
        cancelStatusCheck();
        changeMainAPI();
        saveSettingsDebounced();
    });

    ////////////////// OPTIMIZED RANGE SLIDER LISTENERS////////////////

    var sliderLocked = true;
    var sliderTimer;

    $('input[type=\'range\']').on('touchstart', function () {
        // Unlock the slider after 300ms
        setTimeout(function () {
            sliderLocked = false;
            $(this).css('background-color', 'var(--SmartThemeQuoteColor)');
        }.bind(this), 300);
    });

    $('input[type=\'range\']').on('touchend', function () {
        clearTimeout(sliderTimer);
        $(this).css('background-color', '');
        sliderLocked = true;
    });

    $('input[type=\'range\']').on('touchmove', function (event) {
        if (sliderLocked) {
            event.preventDefault();
        }
    });

    const sliders = [
        {
            sliderId: '#amount_gen',
            counterId: '#amount_gen_counter',
            format: (val) => `${val}`,
            setValue: (val) => { amount_gen = Number(val); },
        },
        {
            sliderId: '#max_context',
            counterId: '#max_context_counter',
            format: (val) => `${val}`,
            setValue: (val) => { max_context = Number(val); },
        },
    ];

    sliders.forEach(slider => {
        $(document).on('input', slider.sliderId, function () {
            const value = $(this).val();
            const formattedValue = slider.format(value);
            slider.setValue(value);
            $(slider.counterId).val(formattedValue);
            saveSettingsDebounced();
        });
    });

    //////////////////////////////////////////////////////////////

    $('#select_chat_cross').click(function () {
        $('#shadow_select_chat_popup').transition({
            opacity: 0,
            duration: animation_duration,
            easing: animation_easing,
        });
        setTimeout(function () { $('#shadow_select_chat_popup').css('display', 'none'); }, animation_duration);
        //$("#shadow_select_chat_popup").css("display", "none");
        $('#load_select_chat_div').css('display', 'block');
    });

    if (navigator.clipboard === undefined) {
        // No clipboard support
        $('.mes_copy').remove();
    }
    else {
        $(document).on('pointerup', '.mes_copy', function () {
            if (this_chid !== undefined || selected_group) {
                const message = $(this).closest('.mes');

                if (message.data('isSystem')) {
                    return;
                }
                try {
                    var edit_mes_id = $(this).closest('.mes').attr('mesid');
                    var text = chat[edit_mes_id]['mes'];
                    navigator.clipboard.writeText(text);
                    toastr.info('Copied!', '', { timeOut: 2000 });
                } catch (err) {
                    console.error('Failed to copy: ', err);
                }
            }
        });
    }

    $(document).on('pointerup', '.mes_prompt', function () {
        let mesIdForItemization = $(this).closest('.mes').attr('mesId');
        console.log(`looking for mesID: ${mesIdForItemization}`);
        if (itemizedPrompts.length !== undefined && itemizedPrompts.length !== 0) {
            promptItemize(itemizedPrompts, mesIdForItemization);
        }
    });

    $(document).on('pointerup', '#copyPromptToClipboard', function () {
        let rawPrompt = itemizedPrompts[PromptArrayItemForRawPromptDisplay].rawPrompt;
        let rawPromptValues = rawPrompt;

        if (Array.isArray(rawPrompt)) {
            rawPromptValues = rawPrompt.map(x => x.content).join('\n');
        }

        navigator.clipboard.writeText(rawPromptValues);
        toastr.info('Copied!', '', { timeOut: 2000 });
    });

    $(document).on('pointerup', '#showRawPrompt', function () {
        //console.log(itemizedPrompts[PromptArrayItemForRawPromptDisplay].rawPrompt);
        console.log(PromptArrayItemForRawPromptDisplay);
        console.log(itemizedPrompts);
        console.log(itemizedPrompts[PromptArrayItemForRawPromptDisplay].rawPrompt);

        let rawPrompt = itemizedPrompts[PromptArrayItemForRawPromptDisplay].rawPrompt;
        let rawPromptValues = rawPrompt;

        if (Array.isArray(rawPrompt)) {
            rawPromptValues = rawPrompt.map(x => x.content).join('\n');
        }

        //let DisplayStringifiedPrompt = JSON.stringify(itemizedPrompts[PromptArrayItemForRawPromptDisplay].rawPrompt).replace(/\n+/g, '<br>');
        $('#rawPromptWrapper').text(rawPromptValues);
        rawPromptPopper.update();
        $('#rawPromptPopup').toggle();
    });

    //********************
    //***Message Editor***
    $(document).on('click', '.mes_edit', async function () {
        if (this_chid !== undefined || selected_group) {
            // Previously system messages we're allowed to be edited
            /*const message = $(this).closest(".mes");

            if (message.data("isSystem")) {
                return;
            }*/

            let chatScrollPosition = $('#chat').scrollTop();
            if (this_edit_mes_id !== undefined) {
                let mes_edited = $(`#chat [mesid="${this_edit_mes_id}"]`).find('.mes_edit_done');
                if (Number(edit_mes_id) == count_view_mes - 1) { //if the generating swipe (...)
                    let run_edit = true;
                    if (chat[edit_mes_id]['swipe_id'] !== undefined) {
                        if (chat[edit_mes_id]['swipes'].length === chat[edit_mes_id]['swipe_id']) {
                            run_edit = false;
                        }
                    }
                    if (run_edit) {
                        hideSwipeButtons();
                    }
                }
                await messageEditDone(mes_edited);
            }
            $(this).closest('.mes_block').find('.mes_text').empty();
            $(this).closest('.mes_block').find('.mes_buttons').css('display', 'none');
            $(this).closest('.mes_block').find('.mes_edit_buttons').css('display', 'inline-flex');
            var edit_mes_id = $(this).closest('.mes').attr('mesid');
            this_edit_mes_id = edit_mes_id;

            var text = chat[edit_mes_id]['mes'];
            if (chat[edit_mes_id]['is_user']) {
                this_edit_mes_chname = name1;
            } else if (chat[edit_mes_id]['force_avatar']) {
                this_edit_mes_chname = chat[edit_mes_id]['name'];
            } else {
                this_edit_mes_chname = name2;
            }
            if (power_user.trim_spaces) {
                text = text.trim();
            }
            $(this)
                .closest('.mes_block')
                .find('.mes_text')
                .append(
                    '<textarea id=\'curEditTextarea\' class=\'edit_textarea\' style=\'max-width:auto;\'></textarea>',
                );
            $('#curEditTextarea').val(text);
            let edit_textarea = $(this)
                .closest('.mes_block')
                .find('.edit_textarea');
            edit_textarea.height(0);
            edit_textarea.height(edit_textarea[0].scrollHeight);
            edit_textarea.focus();
            edit_textarea[0].setSelectionRange(     //this sets the cursor at the end of the text
                edit_textarea.val().length,
                edit_textarea.val().length,
            );
            if (this_edit_mes_id == count_view_mes - 1) {
                $('#chat').scrollTop(chatScrollPosition);
            }

            updateEditArrowClasses();
        }
    });

    $(document).on('input', '#curEditTextarea', function () {
        if (power_user.auto_save_msg_edits === true) {
            messageEditAuto($(this));
        }
    });

    $(document).on('click', '.extraMesButtonsHint', function (e) {
        const elmnt = e.target;
        $(elmnt).transition({
            opacity: 0,
            duration: animation_duration,
            easing: 'ease-in-out',
        });
        setTimeout(function () {
            $(elmnt).hide();
            $(elmnt).siblings('.extraMesButtons').css('opcacity', '0');
            $(elmnt).siblings('.extraMesButtons').css('display', 'flex');
            $(elmnt).siblings('.extraMesButtons').transition({
                opacity: 1,
                duration: animation_duration,
                easing: 'ease-in-out',
            });
        }, animation_duration);
    });

    $(document).on('click', function (e) {
        // Expanded options don't need to be closed
        if (power_user.expand_message_actions) {
            return;
        }

        // Check if the click was outside the relevant elements
        if (!$(e.target).closest('.extraMesButtons, .extraMesButtonsHint').length) {
            // Transition out the .extraMesButtons first
            $('.extraMesButtons:visible').transition({
                opacity: 0,
                duration: animation_duration,
                easing: 'ease-in-out',
                complete: function () {
                    $(this).hide(); // Hide the .extraMesButtons after the transition

                    // Transition the .extraMesButtonsHint back in
                    $('.extraMesButtonsHint:not(:visible)').show().transition({
                        opacity: .3,
                        duration: animation_duration,
                        easing: 'ease-in-out',
                        complete: function () {
                            $(this).css('opacity', '');
                        },
                    });
                },
            });
        }
    });

    $(document).on('click', '.mes_edit_cancel', function () {
        let text = chat[this_edit_mes_id]['mes'];

        $(this).closest('.mes_block').find('.mes_text').empty();
        $(this).closest('.mes_edit_buttons').css('display', 'none');
        $(this).closest('.mes_block').find('.mes_buttons').css('display', '');
        $(this)
            .closest('.mes_block')
            .find('.mes_text')
            .append(messageFormatting(
                text,
                this_edit_mes_chname,
                chat[this_edit_mes_id].is_system,
                chat[this_edit_mes_id].is_user,
            ));
        appendMediaToMessage(chat[this_edit_mes_id], $(this).closest('.mes'));
        addCopyToCodeBlocks($(this).closest('.mes'));
        this_edit_mes_id = undefined;
    });

    $(document).on('click', '.mes_edit_up', async function () {
        if (is_send_press || this_edit_mes_id <= 0) {
            return;
        }

        hideSwipeButtons();
        const targetId = Number(this_edit_mes_id) - 1;
        const target = $(`#chat .mes[mesid="${targetId}"]`);
        const root = $(this).closest('.mes');

        if (root.length === 0 || target.length === 0) {
            return;
        }

        root.insertBefore(target);

        target.attr('mesid', this_edit_mes_id);
        root.attr('mesid', targetId);

        const temp = chat[targetId];
        chat[targetId] = chat[this_edit_mes_id];
        chat[this_edit_mes_id] = temp;

        this_edit_mes_id = targetId;
        updateViewMessageIds();
        await saveChatConditional();
        showSwipeButtons();
    });

    $(document).on('click', '.mes_edit_down', async function () {
        if (is_send_press || this_edit_mes_id >= chat.length - 1) {
            return;
        }

        hideSwipeButtons();
        const targetId = Number(this_edit_mes_id) + 1;
        const target = $(`#chat .mes[mesid="${targetId}"]`);
        const root = $(this).closest('.mes');

        if (root.length === 0 || target.length === 0) {
            return;
        }

        root.insertAfter(target);

        target.attr('mesid', this_edit_mes_id);
        root.attr('mesid', targetId);

        const temp = chat[targetId];
        chat[targetId] = chat[this_edit_mes_id];
        chat[this_edit_mes_id] = temp;

        this_edit_mes_id = targetId;
        updateViewMessageIds();
        await saveChatConditional();
        showSwipeButtons();
    });

    $(document).on('click', '.mes_edit_copy', async function () {
        const confirmation = await callPopup('Create a copy of this message?', 'confirm');
        if (!confirmation) {
            return;
        }

        hideSwipeButtons();
        let oldScroll = $('#chat')[0].scrollTop;
        const clone = JSON.parse(JSON.stringify(chat[this_edit_mes_id])); // quick and dirty clone
        clone.send_date = Date.now();
        clone.mes = $(this).closest('.mes').find('.edit_textarea').val();

        if (power_user.trim_spaces) {
            clone.mes = clone.mes.trim();
        }

        chat.splice(Number(this_edit_mes_id) + 1, 0, clone);
        addOneMessage(clone, { insertAfter: this_edit_mes_id });

        updateViewMessageIds();
        await saveChatConditional();
        $('#chat')[0].scrollTop = oldScroll;
        showSwipeButtons();
    });

    $(document).on('click', '.mes_edit_delete', async function (event, customData) {
        const fromSlashCommand = customData?.fromSlashCommand || false;
        const swipeExists = (!Array.isArray(chat[this_edit_mes_id].swipes) || chat[this_edit_mes_id].swipes.length <= 1 || chat[this_edit_mes_id].is_user || parseInt(this_edit_mes_id) !== chat.length - 1);
        if (power_user.confirm_message_delete && fromSlashCommand !== true) {
            const confirmation = swipeExists ? await callPopup('Are you sure you want to delete this message?', 'confirm')
                : await callPopup('<h3>Delete this...</h3> <select id=\'del_type\'><option value=\'swipe\'>Swipe</option><option value=\'message\'>Message</option></select>', 'confirm');
            if (!confirmation) {
                return;
            }
        }

        const mes = $(this).closest('.mes');

        if (!mes) {
            return;
        }

        if ($('#del_type').val() === 'swipe') {
            const swipe_id = chat[this_edit_mes_id]['swipe_id'];
            chat[this_edit_mes_id]['swipes'].splice(swipe_id, 1);
            if (swipe_id > 0) {
                $('.swipe_left:last').click();
            } else {
                $('.swipe_right:last').click();
            }
        } else {
            chat.splice(this_edit_mes_id, 1);
            mes.remove();
            count_view_mes--;
        }

        let startFromZero = Number(this_edit_mes_id) === 0;

        this_edit_mes_id = undefined;

        updateViewMessageIds(startFromZero);
        saveChatDebounced();

        hideSwipeButtons();
        showSwipeButtons();

        await eventSource.emit(event_types.MESSAGE_DELETED, count_view_mes);
    });

    $(document).on('click', '.mes_edit_done', async function () {
        await messageEditDone($(this));
    });

    $('#your_name_button').click(async function () {
        const userName = String($('#your_name').val()).trim();
        setUserName(userName);
        await updatePersonaNameIfExists(user_avatar, userName);
    });

    $('#sync_name_button').on('click', async function () {
        const confirmation = await callPopup(`<h3>Are you sure?</h3>All user-sent messages in this chat will be attributed to ${name1}.`, 'confirm');

        if (!confirmation) {
            return;
        }

        for (const mes of chat) {
            if (mes.is_user) {
                mes.name = name1;
                mes.force_avatar = getUserAvatar(user_avatar);
            }
        }

        await saveChatConditional();
        await reloadCurrentChat();
    });
    //Select chat

    //**************************CHARACTER IMPORT EXPORT*************************//
    $('#character_import_button').click(function () {
        $('#character_import_file').click();
    });

    $('#character_import_file').on('change', function (e) {
        $('#rm_info_avatar').html('');
        if (!e.target.files.length) {
            return;
        }

        for (const file of e.target.files) {
            importCharacter(file);
        }
    });

    $('#export_button').on('click', function (e) {
        $('#export_format_popup').toggle();
        exportPopper.update();
    });

    $(document).on('click', '.export_format', async function () {
        const format = $(this).data('format');

        if (!format) {
            return;
        }

        // Save before exporting
        await createOrEditCharacter();
        const body = { format, avatar_url: characters[this_chid].avatar };

        const response = await fetch('/api/characters/export', {
            method: 'POST',
            headers: getRequestHeaders(),
            body: JSON.stringify(body),
        });

        if (response.ok) {
            const filename = characters[this_chid].avatar.replace('.png', `.${format}`);
            const blob = await response.blob();
            const a = document.createElement('a');
            a.href = URL.createObjectURL(blob);
            a.setAttribute('download', filename);
            document.body.appendChild(a);
            a.click();
            document.body.removeChild(a);
        }


        $('#export_format_popup').hide();
    });
    //**************************CHAT IMPORT EXPORT*************************//
    $('#chat_import_button').click(function () {
        $('#chat_import_file').click();
    });

    $('#chat_import_file').on('change', async function (e) {
        var file = e.target.files[0];

        if (!file) {
            return;
        }

        var ext = file.name.match(/\.(\w+)$/);
        if (
            !ext ||
            (ext[1].toLowerCase() != 'json' && ext[1].toLowerCase() != 'jsonl')
        ) {
            return;
        }

        if (selected_group && file.name.endsWith('.json')) {
            toastr.warning('Only SillyTavern\'s own format is supported for group chat imports. Sorry!');
            return;
        }

        var format = ext[1].toLowerCase();
        $('#chat_import_file_type').val(format);

        var formData = new FormData($('#form_import_chat').get(0));
        formData.append('user_name', name1);
        $('#select_chat_div').html('');
        $('#load_select_chat_div').css('display', 'block');

        if (selected_group) {
            await importGroupChat(formData);
        } else {
            await importCharacterChat(formData);
        }
    });

    $('#rm_button_group_chats').click(function () {
        selected_button = 'group_chats';
        select_group_chats();
    });

    $('#rm_button_back_from_group').click(function () {
        selected_button = 'characters';
        select_rm_characters();
    });

    $('#dupe_button').click(async function () {
        await DupeChar();
    });

    $(document).on('click', '.select_chat_block, .bookmark_link, .mes_bookmark', async function () {
        let file_name = $(this).hasClass('mes_bookmark')
            ? $(this).closest('.mes').attr('bookmark_link')
            : $(this).attr('file_name').replace('.jsonl', '');

        if (!file_name) {
            return;
        }

        try {
            showLoader();
            if (selected_group) {
                await openGroupChat(selected_group, file_name);
            } else {
                await openCharacterChat(file_name);
            }
        } finally {
            hideLoader();
        }

        $('#shadow_select_chat_popup').css('display', 'none');
        $('#load_select_chat_div').css('display', 'block');
    });

    $(document).on('click', '.mes_create_bookmark', async function () {
        var selected_mes_id = $(this).closest('.mes').attr('mesid');
        if (selected_mes_id !== undefined) {
            createNewBookmark(selected_mes_id);
        }
    });

    $(document).on('click', '.mes_create_branch', async function () {
        var selected_mes_id = $(this).closest('.mes').attr('mesid');
        if (selected_mes_id !== undefined) {
            branchChat(selected_mes_id);
        }
    });

    $(document).on('click', '.mes_stop', function () {
        if (streamingProcessor) {
            streamingProcessor.onStopStreaming();
            streamingProcessor = null;
        }
        if (abortController) {
            abortController.abort();
            hideStopButton();
        }
        eventSource.emit(event_types.GENERATION_STOPPED);
        activateSendButtons();
    });

    $('.drawer-toggle').on('click', function () {
        var icon = $(this).find('.drawer-icon');
        var drawer = $(this).parent().find('.drawer-content');
        if (drawer.hasClass('resizing')) { return; }
        var drawerWasOpenAlready = $(this).parent().find('.drawer-content').hasClass('openDrawer');
        let targetDrawerID = $(this).parent().find('.drawer-content').attr('id');
        const pinnedDrawerClicked = drawer.hasClass('pinnedOpen');

        if (!drawerWasOpenAlready) { //to open the drawer
            $('.openDrawer').not('.pinnedOpen').addClass('resizing').slideToggle(200, 'swing', async function () {
                await delay(50); $(this).closest('.drawer-content').removeClass('resizing');
            });
            $('.openIcon').toggleClass('closedIcon openIcon');
            $('.openDrawer').not('.pinnedOpen').toggleClass('closedDrawer openDrawer');
            icon.toggleClass('openIcon closedIcon');
            drawer.toggleClass('openDrawer closedDrawer');

            //console.log(targetDrawerID);
            if (targetDrawerID === 'right-nav-panel') {
                $(this).closest('.drawer').find('.drawer-content').addClass('resizing').slideToggle({
                    duration: 200,
                    easing: 'swing',
                    start: function () {
                        jQuery(this).css('display', 'flex'); //flex needed to make charlist scroll
                    },
                    complete: async function () {
                        favsToHotswap();
                        await delay(50);
                        $(this).closest('.drawer-content').removeClass('resizing');
                        $('#rm_print_characters_block').trigger('scroll');
                    },
                });
            } else {
                $(this).closest('.drawer').find('.drawer-content').addClass('resizing').slideToggle(200, 'swing', async function () {
                    await delay(50); $(this).closest('.drawer-content').removeClass('resizing');
                });
            }

            // Set the height of "autoSetHeight" textareas within the drawer to their scroll height
            $(this).closest('.drawer').find('.drawer-content textarea.autoSetHeight').each(function () {
                resetScrollHeight($(this));
            });

        } else if (drawerWasOpenAlready) { //to close manually
            icon.toggleClass('closedIcon openIcon');

            if (pinnedDrawerClicked) {
                $(drawer).addClass('resizing').slideToggle(200, 'swing', async function () {
                    await delay(50); $(this).removeClass('resizing');
                });
            }
            else {
                $('.openDrawer').not('.pinnedOpen').addClass('resizing').slideToggle(200, 'swing', async function () {
                    await delay(50); $(this).closest('.drawer-content').removeClass('resizing');
                });
            }

            drawer.toggleClass('closedDrawer openDrawer');
        }
    });

    $('html').on('touchstart mousedown', function (e) {
        var clickTarget = $(e.target);

        if ($('#export_format_popup').is(':visible')
            && clickTarget.closest('#export_button').length == 0
            && clickTarget.closest('#export_format_popup').length == 0) {
            $('#export_format_popup').hide();
        }

        const forbiddenTargets = [
            '#character_cross',
            '#avatar-and-name-block',
            '#shadow_popup',
            '#world_popup',
            '.ui-widget',
            '.text_pole',
            '#toast-container',
            '.select2-results',
        ];
        for (const id of forbiddenTargets) {
            if (clickTarget.closest(id).length > 0) {
                return;
            }
        }

        var targetParentHasOpenDrawer = clickTarget.parents('.openDrawer').length;
        if (clickTarget.hasClass('drawer-icon') == false && !clickTarget.hasClass('openDrawer')) {
            if (jQuery.find('.openDrawer').length !== 0) {
                if (targetParentHasOpenDrawer === 0) {
                    //console.log($('.openDrawer').not('.pinnedOpen').length);
                    $('.openDrawer').not('.pinnedOpen').addClass('resizing').slideToggle(200, 'swing', function () {
                        $(this).closest('.drawer-content').removeClass('resizing');
                    });
                    $('.openIcon').toggleClass('closedIcon openIcon');
                    $('.openDrawer').not('.pinnedOpen').toggleClass('closedDrawer openDrawer');

                }
            }
        }
    });

    $(document).on('click', '.inline-drawer-toggle', function (e) {
        if ($(e.target).hasClass('text_pole')) {
            return;
        }
        var icon = $(this).find('.inline-drawer-icon');
        icon.toggleClass('down up');
        icon.toggleClass('fa-circle-chevron-down fa-circle-chevron-up');
        $(this).closest('.inline-drawer').find('.inline-drawer-content').stop().slideToggle();

        // Set the height of "autoSetHeight" textareas within the inline-drawer to their scroll height
        $(this).closest('.inline-drawer').find('.inline-drawer-content textarea.autoSetHeight').each(function () {
            resetScrollHeight($(this));
        });
    });

    $(document).on('click', '.mes .avatar', function () {
        const messageElement = $(this).closest('.mes');
        const thumbURL = $(this).children('img').attr('src');
        const charsPath = '/characters/';
        const targetAvatarImg = thumbURL.substring(thumbURL.lastIndexOf('=') + 1);
        const charname = targetAvatarImg.replace('.png', '');
        const isValidCharacter = characters.some(x => x.avatar === decodeURIComponent(targetAvatarImg));

        // Remove existing zoomed avatars for characters that are not the clicked character when moving UI is not enabled
        if (!power_user.movingUI) {
            $('.zoomed_avatar').each(function () {
                const currentForChar = $(this).attr('forChar');
                if (currentForChar !== charname && typeof currentForChar !== 'undefined') {
                    console.debug(`Removing zoomed avatar for character: ${currentForChar}`);
                    $(this).remove();
                }
            });
        }

        const avatarSrc = isDataURL(thumbURL) ? thumbURL : charsPath + targetAvatarImg;
        if ($(`.zoomed_avatar[forChar="${charname}"]`).length) {
            console.debug('removing container as it already existed');
            $(`.zoomed_avatar[forChar="${charname}"]`).remove();
        } else {
            console.debug('making new container from template');
            const template = $('#zoomed_avatar_template').html();
            const newElement = $(template);
            newElement.attr('forChar', charname);
            newElement.attr('id', `zoomFor_${charname}`);
            newElement.addClass('draggable');
            newElement.find('.drag-grabber').attr('id', `zoomFor_${charname}header`);

            $('body').append(newElement);
            if (messageElement.attr('is_user') == 'true') { //handle user avatars
                $(`.zoomed_avatar[forChar="${charname}"] img`).attr('src', thumbURL);
            } else if (messageElement.attr('is_system') == 'true' && !isValidCharacter) { //handle system avatars
                $(`.zoomed_avatar[forChar="${charname}"] img`).attr('src', thumbURL);
            } else if (messageElement.attr('is_user') == 'false') { //handle char avatars
                $(`.zoomed_avatar[forChar="${charname}"] img`).attr('src', avatarSrc);
            }
            loadMovingUIState();
            $(`.zoomed_avatar[forChar="${charname}"]`).css('display', 'block');
            dragElement(newElement);

            $(`.zoomed_avatar[forChar="${charname}"] img`).on('dragstart', (e) => {
                console.log('saw drag on avatar!');
                e.preventDefault();
                return false;
            });
        }
    });

    $(document).on('click', '#OpenAllWIEntries', function () {
        $('#world_popup_entries_list').children().find('.down').click();
    });
    $(document).on('click', '#CloseAllWIEntries', function () {
        $('#world_popup_entries_list').children().find('.up').click();
    });
    $(document).on('click', '.open_alternate_greetings', openAlternateGreetings);
    /* $('#set_character_world').on('click', openCharacterWorldPopup); */

    $(document).keyup(function (e) {
        if (e.key === 'Escape') {
            if (power_user.auto_save_msg_edits === false) {
                closeMessageEditor();
                $('#send_textarea').focus();
            }
            if (power_user.auto_save_msg_edits === true) {
                $(`#chat .mes[mesid="${this_edit_mes_id}"] .mes_edit_done`).click();
                $('#send_textarea').focus();
            }
            if (!this_edit_mes_id && $('#mes_stop').is(':visible')) {
                $('#mes_stop').trigger('click');
                if (chat.length && Array.isArray(chat[chat.length - 1].swipes) && chat[chat.length - 1].swipe_id == chat[chat.length - 1].swipes.length) {
                    $('.last_mes .swipe_left').trigger('click');
                }
            }
        }
    });

    $('#char-management-dropdown').on('change', async (e) => {
        let target = $(e.target.selectedOptions).attr('id');
        switch (target) {
            case 'set_character_world':
                openCharacterWorldPopup();
                break;
            case 'set_chat_scenario':
                setScenarioOverride();
                break;
            case 'renameCharButton':
                renameCharacter();
                break;
            /*case 'dupe_button':
                DupeChar();
                break;
            case 'export_button':
                $('#export_format_popup').toggle();
                exportPopper.update();
                break;
            */
            case 'import_character_info':
                await importEmbeddedWorldInfo();
                saveCharacterDebounced();
                break;
            /*case 'delete_button':
                popup_type = "del_ch";
                callPopup(`
                        <h3>Delete the character?</h3>
                        <b>THIS IS PERMANENT!<br><br>
                        THIS WILL ALSO DELETE ALL<br>
                        OF THE CHARACTER'S CHAT FILES.<br><br></b>`
                );
                break;*/
            default:
                eventSource.emit('charManagementDropdown', target);
        }
        $('#char-management-dropdown').prop('selectedIndex', 0);
    });

    $(document).on('click', '.mes_img_enlarge', enlargeMessageImage);
    $(document).on('click', '.mes_img_delete', deleteMessageImage);

    $(window).on('beforeunload', () => {
        cancelTtsPlay();
        if (streamingProcessor) {
            console.log('Page reloaded. Aborting streaming...');
            streamingProcessor.onStopStreaming();
        }
    });


    var isManualInput = false;
    var valueBeforeManualInput;

    $('.range-block-counter input, .neo-range-input').on('click', function () {
        valueBeforeManualInput = $(this).val();
        console.log(valueBeforeManualInput);
    })
        .on('change', function (e) {
            e.target.focus();
            e.target.dispatchEvent(new Event('keyup'));
        })
        .on('keydown', function (e) {
            const masterSelector = '#' + $(this).data('for');
            const masterElement = $(masterSelector);
            if (e.key === 'Enter') {
                let manualInput = parseFloat($(this).val());
                if (isManualInput) {
                    //disallow manual inputs outside acceptable range
                    if (manualInput >= $(this).attr('min') && manualInput <= $(this).attr('max')) {
                        //if value is ok, assign to slider and update handle text and position
                        //newSlider.val(manualInput)
                        //handleSlideEvent.call(newSlider, null, { value: parseFloat(manualInput) }, 'manual');
                        valueBeforeManualInput = manualInput;
                        $(masterElement).val($(this).val()).trigger('input');
                    } else {
                        //if value not ok, warn and reset to last known valid value
                        toastr.warning(`Invalid value. Must be between ${$(this).attr('min')} and ${$(this).attr('max')}`);
                        console.log(valueBeforeManualInput);
                        //newSlider.val(valueBeforeManualInput)
                        $(this).val(valueBeforeManualInput);
                    }
                }
            }
        })
        .on('keyup', function () {
            valueBeforeManualInput = $(this).val();
            console.log(valueBeforeManualInput);
            isManualInput = true;
        })
        //trigger slider changes when user clicks away
        .on('mouseup blur', function () {
            const masterSelector = '#' + $(this).data('for');
            const masterElement = $(masterSelector);
            let manualInput = parseFloat($(this).val());
            if (isManualInput) {
                //if value is between correct range for the slider
                if (manualInput >= $(this).attr('min') && manualInput <= $(this).attr('max')) {
                    valueBeforeManualInput = manualInput;
                    //set the slider value to input value
                    $(masterElement).val($(this).val()).trigger('input');
                } else {
                    //if value not ok, warn and reset to last known valid value
                    toastr.warning(`Invalid value. Must be between ${$(this).attr('min')} and ${$(this).attr('max')}`);
                    console.log(valueBeforeManualInput);
                    $(this).val(valueBeforeManualInput);
                }
            }
            isManualInput = false;
        });
    /*
        let manualInputTimeout;
             .on('input', '.range-block-counter input, .neo-range-input', function () {
            clearTimeout(manualInputTimeout);
            manualInputTimeout = setTimeout(() => {
                const caretPosition = saveCaretPosition($(this).get(0));
                const myText = $(this).val().trim();
                $(this).val(myText); // trim line breaks and spaces
                const masterSelector = $(this).data('for');
                const masterElement = document.getElementById(masterSelector);

                if (masterElement == null) {
                    console.error('Master input element not found for the editable label', masterSelector);
                    return;
                }

                const myValue = Number(myText);
                const masterStep = Number(masterElement.getAttribute('step'))
                const masterMin = Number($(masterElement).attr('min'));
                const masterMax = Number($(masterElement).attr('max'));
                const rawStepCompare = myValue / masterStep
                const closestStep = Math.round(rawStepCompare)
                const closestStepRaw = (closestStep) * masterStep

                //yolo anything for Lab Mode
                if (power_user.enableLabMode) {
                    //console.log($(masterElement).attr('id'), myValue)
                    $(masterElement).val(myValue).trigger('input')
                    return
                }

                //if text box val is not a number, reset slider val to its previous and wait for better input
                if (Number.isNaN(myValue)) {
                    console.warn('Label input is not a valid number. Resetting the value to match slider', myText);
                    $(masterElement).trigger('input');
                    restoreCaretPosition($(this).get(0), caretPosition);
                    return;
                }

                //if textbox val is less than min, set slider to min
                //PROBLEM: the moment slider gets set to min, textbox also auto-sets to min.
                //if min = 0, this prevents further typing and locks input at 0 unless users pastes
                //a multi-character number which is between min and max. adding delay was necessary.
                if (myValue < masterMin) {
                    console.warn('Label input is less than minimum.', myText, '<', masterMin);
                    $(masterElement).val(masterMin).trigger('input').trigger('mouseup');
                    $(masterElement).val(myValue)
                    restoreCaretPosition($(this).get(0), caretPosition);
                    return;
                }
                //Same as above but in reverse. Not a problem because max value has multiple
                //characters which can be edited.
                if (myValue > masterMax) {
                    console.warn('Label input is more than maximum.', myText, '>', masterMax);
                    $(masterElement).val(masterMax).trigger('input').trigger('mouseup');
                    $(masterElement).val(myValue)
                    restoreCaretPosition($(this).get(0), caretPosition);
                    return;
                }

                //round input value to nearest step if between min and max
                if (!(myValue < masterMin) && !(myValue > masterMax)) {
                    console.debug(`Label value ${myText} is OK, setting slider to closest step (${closestStepRaw})`);
                    $(masterElement).val(closestStepRaw).trigger('input').trigger('mouseup');
                    restoreCaretPosition($(this).get(0), caretPosition);
                    return;
                }

                restoreCaretPosition($(this).get(0), caretPosition);
            }, 2000); */
    //});

    $('.user_stats_button').on('click', function () {
        userStatsHandler();
    });

    $('#external_import_button').on('click', async () => {
        const html = `<h3>Enter the URL of the content to import</h3>
        Supported sources:<br>
        <ul class="justifyLeft">
            <li>Chub characters (direct link or id)<br>Example: <tt>Anonymous/example-character</tt></li>
            <li>Chub lorebooks (direct link or id)<br>Example: <tt>lorebooks/bartleby/example-lorebook</tt></li>
            <li>JanitorAI character (direct link or id)<br>Example: <tt>https://janitorai.com/characters/ddd1498a-a370-4136-b138-a8cd9461fdfe_character-aqua-the-useless-goddess</tt></li>
            <li>More coming soon...</li>
        <ul>`;
        const input = await callPopup(html, 'input', '', { okButton: 'Import', rows: 4 });

        if (!input) {
            console.debug('Custom content import cancelled');
            return;
        }

        const url = input.trim();
        console.debug('Custom content import started', url);

        const request = await fetch('/api/content/import', {
            method: 'POST',
            headers: getRequestHeaders(),
            body: JSON.stringify({ url }),
        });

        if (!request.ok) {
            toastr.info(request.statusText, 'Custom content import failed');
            console.error('Custom content import failed', request.status, request.statusText);
            return;
        }

        const data = await request.blob();
        const customContentType = request.headers.get('X-Custom-Content-Type');
        const fileName = request.headers.get('Content-Disposition').split('filename=')[1].replace(/"/g, '');
        const file = new File([data], fileName, { type: data.type });

        switch (customContentType) {
            case 'character':
                await processDroppedFiles([file]);
                break;
            case 'lorebook':
                await importWorldInfo(file);
                break;
            default:
                toastr.warning('Unknown content type');
                console.error('Unknown content type', customContentType);
                break;
        }
    });

    const $dropzone = $(document.body);

    $dropzone.on('dragover', (event) => {
        event.preventDefault();
        event.stopPropagation();
        $dropzone.addClass('dragover');
    });

    $dropzone.on('dragleave', (event) => {
        event.preventDefault();
        event.stopPropagation();
        $dropzone.removeClass('dragover');
    });

    $dropzone.on('drop', async (event) => {
        event.preventDefault();
        event.stopPropagation();
        $dropzone.removeClass('dragover');

        const files = Array.from(event.originalEvent.dataTransfer.files);
        if (!files.length) {
            await importFromURL(event.originalEvent.dataTransfer.items, files);
        }
        await processDroppedFiles(files);
    });


    $('#charListGridToggle').on('click', async () => {
        doCharListDisplaySwitch();
    });

    $('#hideCharPanelAvatarButton').on('click', () => {
        $('#avatar-and-name-block').slideToggle();
    });

    $(document).on('mouseup touchend', '#show_more_messages', () => {
        showMoreMessages();
    });

    // Added here to prevent execution before script.js is loaded and get rid of quirky timeouts
    await firstLoadInit();

    addDebugFunctions();

    eventSource.on(event_types.CHAT_DELETED, async (name) => {
        await deleteItemizedPrompts(name);
    });
    eventSource.on(event_types.GROUP_CHAT_DELETED, async (name) => {
        await deleteItemizedPrompts(name);
    });
});<|MERGE_RESOLUTION|>--- conflicted
+++ resolved
@@ -3696,32 +3696,9 @@
         // Before returning the combined prompt, give available context related information to all subscribers.
         eventSource.emitAndWait(event_types.GENERATE_BEFORE_COMBINE_PROMPTS, data);
 
-<<<<<<< HEAD
         // If one or multiple subscribers return a value, forfeit the responsibillity of flattening the context.
         return !data.combinedPrompt ? combine() : data.combinedPrompt;
     }
-=======
-            let data = {
-                api: main_api,
-                combinedPrompt: null,
-                description,
-                personality,
-                persona,
-                scenario,
-                char: name2,
-                user: name1,
-                worldInfoBefore,
-                worldInfoAfter,
-                beforeScenarioAnchor,
-                afterScenarioAnchor,
-                mesExmString,
-                finalMesSend,
-                generatedPromptCache,
-                main: system,
-                jailbreak,
-                naiPreamble: nai_settings.preamble,
-            };
->>>>>>> da7ea101
 
     // Get the negative prompt first since it has the unmodified mesSend array
     let negativePrompt = main_api == 'textgenerationwebui' ? getCombinedPrompt(true) : undefined;
