--- conflicted
+++ resolved
@@ -855,13 +855,7 @@
         throw new Error('Initialization failed');
     }
 
-<<<<<<< HEAD
-    await readSecretState();
-    await getSettings();
     await getSystemMessages();
-=======
-    getSystemMessages();
->>>>>>> 789bb0da
     sendSystemMessage(system_message_types.WELCOME);
     await getClientVersion();
     await readSecretState();
