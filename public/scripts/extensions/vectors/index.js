<<<<<<< HEAD
import { eventSource, event_types, extension_prompt_roles, extension_prompt_types, getCurrentChatId, getRequestHeaders, is_send_press, saveSettingsDebounced, setExtensionPrompt, substituteParams } from '../../../script.js';
import { getDataBankAttachments, getFileAttachment } from '../../chats.js';
import { ModuleWorkerWrapper, extension_settings, getContext, modules, renderExtensionTemplateAsync } from '../../extensions.js';
=======
import {
    eventSource,
    event_types,
    extension_prompt_types,
    getCurrentChatId,
    getRequestHeaders,
    is_send_press,
    saveSettingsDebounced,
    setExtensionPrompt,
    substituteParams,
    generateRaw,
} from '../../../script.js';
import {
    ModuleWorkerWrapper,
    extension_settings,
    getContext,
    modules,
    renderExtensionTemplateAsync,
    doExtrasFetch, getApiUrl,
} from '../../extensions.js';
>>>>>>> cc1c3f17
import { collapseNewlines } from '../../power-user.js';
import { SECRET_KEYS, secret_state, writeSecret } from '../../secrets.js';
import { debounce, getStringHash as calculateHash, waitUntilCondition, onlyUnique, splitRecursive, getFileText } from '../../utils.js';

const MODULE_NAME = 'vectors';

export const EXTENSION_PROMPT_TAG = '3_vectors';
export const EXTENSION_PROMPT_TAG_DB = '4_vectors_data_bank';

const settings = {
    // For both
    source: 'transformers',
    include_wi: false,
    togetherai_model: 'togethercomputer/m2-bert-80M-32k-retrieval',
    openai_model: 'text-embedding-ada-002',
    summarize: false,
    summarize_sent: false,
    summary_source: 'main',
    summary_prompt: 'Pause your roleplay. Summarize the most important parts of the message. Limit yourself to 250 words or less. Your response should include nothing but the summary.',

    // For chats
    enabled_chats: false,
    template: 'Past events:\n{{text}}',
    depth: 2,
    position: extension_prompt_types.IN_PROMPT,
    protect: 5,
    insert: 3,
    query: 2,
    message_chunk_size: 400,

    // For files
    enabled_files: false,
    size_threshold: 10,
    chunk_size: 5000,
    chunk_count: 2,

    // For Data Bank
    size_threshold_db: 5,
    chunk_size_db: 2500,
    chunk_count_db: 5,
    file_template_db: 'Related information:\n{{text}}',
    file_position_db: extension_prompt_types.IN_PROMPT,
    file_depth_db: 4,
    file_depth_role_db: extension_prompt_roles.SYSTEM,
};

const moduleWorker = new ModuleWorkerWrapper(synchronizeChat);

async function onVectorizeAllClick() {
    try {
        if (!settings.enabled_chats) {
            return;
        }

        const chatId = getCurrentChatId();

        if (!chatId) {
            toastr.info('No chat selected', 'Vectorization aborted');
            return;
        }

        const batchSize = 5;
        const elapsedLog = [];
        let finished = false;
        $('#vectorize_progress').show();
        $('#vectorize_progress_percent').text('0');
        $('#vectorize_progress_eta').text('...');

        while (!finished) {
            if (is_send_press) {
                toastr.info('Message generation is in progress.', 'Vectorization aborted');
                throw new Error('Message generation is in progress.');
            }

            const startTime = Date.now();
            const remaining = await synchronizeChat(batchSize);
            const elapsed = Date.now() - startTime;
            elapsedLog.push(elapsed);
            finished = remaining <= 0;

            const total = getContext().chat.length;
            const processed = total - remaining;
            const processedPercent = Math.round((processed / total) * 100); // percentage of the work done
            const lastElapsed = elapsedLog.slice(-5); // last 5 elapsed times
            const averageElapsed = lastElapsed.reduce((a, b) => a + b, 0) / lastElapsed.length; // average time needed to process one item
            const pace = averageElapsed / batchSize; // time needed to process one item
            const remainingTime = Math.round(pace * remaining / 1000);

            $('#vectorize_progress_percent').text(processedPercent);
            $('#vectorize_progress_eta').text(remainingTime);

            if (chatId !== getCurrentChatId()) {
                throw new Error('Chat changed');
            }
        }
    } catch (error) {
        console.error('Vectors: Failed to vectorize all', error);
    } finally {
        $('#vectorize_progress').hide();
    }
}

let syncBlocked = false;

/**
 * Splits messages into chunks before inserting them into the vector index.
 * @param {object[]} items Array of vector items
 * @returns {object[]} Array of vector items (possibly chunked)
 */
function splitByChunks(items) {
    if (settings.message_chunk_size <= 0) {
        return items;
    }

    const chunkedItems = [];

    for (const item of items) {
        const chunks = splitRecursive(item.text, settings.message_chunk_size);
        for (const chunk of chunks) {
            const chunkedItem = { ...item, text: chunk };
            chunkedItems.push(chunkedItem);
        }
    }

    return chunkedItems;
}

async function summarizeExtra(hashedMessages) {
    for (const element of hashedMessages) {
        try {
            const url = new URL(getApiUrl());
            url.pathname = '/api/summarize';

            const apiResult = await doExtrasFetch(url, {
                method: 'POST',
                headers: {
                    'Content-Type': 'application/json',
                    'Bypass-Tunnel-Reminder': 'bypass',
                },
                body: JSON.stringify({
                    text: element.text,
                    params: {},
                }),
            });

            if (apiResult.ok) {
                const data = await apiResult.json();
                element.text = data.summary;
            }
        }
        catch (error) {
            console.log(error);
        }
    }

    return hashedMessages;
}

async function summarizeMain(hashedMessages) {
    for (const element of hashedMessages) {
        element.text = await generateRaw(element.text, '', false, false, settings.summary_prompt);
    }

    return hashedMessages;
}

async function summarize(hashedMessages, endpoint = 'main') {
    switch (endpoint) {
        case 'main':
            return await summarizeMain(hashedMessages);
        case 'extras':
            return await summarizeExtra(hashedMessages);
        default:
            console.error('Unsupported endpoint', endpoint);
    }
}

async function synchronizeChat(batchSize = 5) {
    if (!settings.enabled_chats) {
        return -1;
    }

    try {
        await waitUntilCondition(() => !syncBlocked && !is_send_press, 1000);
    } catch {
        console.log('Vectors: Synchronization blocked by another process');
        return -1;
    }

    try {
        syncBlocked = true;
        const context = getContext();
        const chatId = getCurrentChatId();

        if (!chatId || !Array.isArray(context.chat)) {
            console.debug('Vectors: No chat selected');
            return -1;
        }

        let hashedMessages = context.chat.filter(x => !x.is_system).map(x => ({ text: String(substituteParams(x.mes)), hash: getStringHash(substituteParams(x.mes)), index: context.chat.indexOf(x) }));
        const hashesInCollection = await getSavedHashes(chatId);

        if (settings.summarize) {
            hashedMessages = await summarize(hashedMessages, settings.summary_source);
        }

        const newVectorItems = hashedMessages.filter(x => !hashesInCollection.includes(x.hash));
        const deletedHashes = hashesInCollection.filter(x => !hashedMessages.some(y => y.hash === x));


        if (newVectorItems.length > 0) {
            const chunkedBatch = splitByChunks(newVectorItems.slice(0, batchSize));

            console.log(`Vectors: Found ${newVectorItems.length} new items. Processing ${batchSize}...`);
            await insertVectorItems(chatId, chunkedBatch);
        }

        if (deletedHashes.length > 0) {
            await deleteVectorItems(chatId, deletedHashes);
            console.log(`Vectors: Deleted ${deletedHashes.length} old hashes`);
        }

        return newVectorItems.length - batchSize;
    } catch (error) {
        /**
         * Gets the error message for a given cause
         * @param {string} cause Error cause key
         * @returns {string} Error message
         */
        function getErrorMessage(cause) {
            switch (cause) {
                case 'api_key_missing':
                    return 'API key missing. Save it in the "API Connections" panel.';
                case 'extras_module_missing':
                    return 'Extras API must provide an "embeddings" module.';
                default:
                    return 'Check server console for more details';
            }
        }

        console.error('Vectors: Failed to synchronize chat', error);

        const message = getErrorMessage(error.cause);
        toastr.error(message, 'Vectorization failed');
        return -1;
    } finally {
        syncBlocked = false;
    }
}

// Cache object for storing hash values
const hashCache = {};

/**
 * Gets the hash value for a given string
 * @param {string} str Input string
 * @returns {number} Hash value
 */
function getStringHash(str) {
    // Check if the hash is already in the cache
    if (Object.hasOwn(hashCache, str)) {
        return hashCache[str];
    }

    // Calculate the hash value
    const hash = calculateHash(str);

    // Store the hash in the cache
    hashCache[str] = hash;

    return hash;
}

/**
 * Retrieves files from the chat and inserts them into the vector index.
 * @param {object[]} chat Array of chat messages
 * @returns {Promise<void>}
 */
async function processFiles(chat) {
    try {
        if (!settings.enabled_files) {
            return;
        }

        const dataBank = getDataBankAttachments();
        const dataBankCollectionIds = [];

        for (const file of dataBank) {
            const collectionId = `file_${getStringHash(file.url)}`;
            const hashesInCollection = await getSavedHashes(collectionId);
            dataBankCollectionIds.push(collectionId);

            // File is already in the collection
            if (hashesInCollection.length) {
                continue;
            }

            // Download and process the file
            file.text = await getFileAttachment(file.url);
            console.log(`Vectors: Retrieved file ${file.name} from Data Bank`);
            // Convert kilobytes to string length
            const thresholdLength = settings.size_threshold_db * 1024;
            // Use chunk size from settings if file is larger than threshold
            const chunkSize = file.size > thresholdLength ? settings.chunk_size_db : -1;
            await vectorizeFile(file.text, file.name, collectionId, chunkSize);
        }

        if (dataBankCollectionIds.length) {
            const queryText = getQueryText(chat);
            await injectDataBankChunks(queryText, dataBankCollectionIds);
        }

        for (const message of chat) {
            // Message has no file
            if (!message?.extra?.file) {
                continue;
            }

            // Trim file inserted by the script
            const fileText = String(message.mes)
                .substring(0, message.extra.fileLength).trim();

            // Convert kilobytes to string length
            const thresholdLength = settings.size_threshold * 1024;

            // File is too small
            if (fileText.length < thresholdLength) {
                continue;
            }

            message.mes = message.mes.substring(message.extra.fileLength);

            const fileName = message.extra.file.name;
            const collectionId = `file_${getStringHash(fileName)}`;
            const hashesInCollection = await getSavedHashes(collectionId);

            // File is already in the collection
            if (!hashesInCollection.length) {
                await vectorizeFile(fileText, fileName, collectionId, settings.chunk_size);
            }

            const queryText = getQueryText(chat);
            const fileChunks = await retrieveFileChunks(queryText, collectionId);

            message.mes = `${fileChunks}\n\n${message.mes}`;
        }
    } catch (error) {
        console.error('Vectors: Failed to retrieve files', error);
    }
}

/**
 * Inserts file chunks from the Data Bank into the prompt.
 * @param {string} queryText Text to query
 * @param {string[]} collectionIds File collection IDs
 * @returns {Promise<void>}
 */
async function injectDataBankChunks(queryText, collectionIds) {
    try {
        const queryResults = await queryMultipleCollections(collectionIds, queryText, settings.chunk_count_db);
        console.debug(`Vectors: Retrieved ${collectionIds.length} Data Bank collections`, queryResults);
        let textResult = '';

        for (const collectionId in queryResults) {
            console.debug(`Vectors: Processing Data Bank collection ${collectionId}`, queryResults[collectionId]);
            const metadata = queryResults[collectionId].metadata?.filter(x => x.text)?.sort((a, b) => a.index - b.index)?.map(x => x.text)?.filter(onlyUnique) || [];
            textResult += metadata.join('\n') + '\n\n';
        }

        if (!textResult) {
            console.debug('Vectors: No Data Bank chunks found');
            return;
        }

        const insertedText = substituteParams(settings.file_template_db.replace(/{{text}}/i, textResult));
        setExtensionPrompt(EXTENSION_PROMPT_TAG_DB, insertedText, settings.file_position_db, settings.file_depth_db, settings.include_wi, settings.file_depth_role_db);
    } catch (error) {
        console.error('Vectors: Failed to insert Data Bank chunks', error);
    }
}

/**
 * Retrieves file chunks from the vector index and inserts them into the chat.
 * @param {string} queryText Text to query
 * @param {string} collectionId File collection ID
 * @returns {Promise<string>} Retrieved file text
 */
async function retrieveFileChunks(queryText, collectionId) {
    console.debug(`Vectors: Retrieving file chunks for collection ${collectionId}`, queryText);
    const queryResults = await queryCollection(collectionId, queryText, settings.chunk_count);
    console.debug(`Vectors: Retrieved ${queryResults.hashes.length} file chunks for collection ${collectionId}`, queryResults);
    const metadata = queryResults.metadata.filter(x => x.text).sort((a, b) => a.index - b.index).map(x => x.text).filter(onlyUnique);
    const fileText = metadata.join('\n');

    return fileText;
}

/**
 * Vectorizes a file and inserts it into the vector index.
 * @param {string} fileText File text
 * @param {string} fileName File name
 * @param {string} collectionId File collection ID
 * @param {number} chunkSize Chunk size
 */
async function vectorizeFile(fileText, fileName, collectionId, chunkSize) {
    try {
        toastr.info('Vectorization may take some time, please wait...', `Ingesting file ${fileName}`);
        const chunks = splitRecursive(fileText, chunkSize);
        console.debug(`Vectors: Split file ${fileName} into ${chunks.length} chunks`, chunks);

        const items = chunks.map((chunk, index) => ({ hash: getStringHash(chunk), text: chunk, index: index }));
        await insertVectorItems(collectionId, items);

        console.log(`Vectors: Inserted ${chunks.length} vector items for file ${fileName} into ${collectionId}`);
    } catch (error) {
        console.error('Vectors: Failed to vectorize file', error);
    }
}

/**
 * Removes the most relevant messages from the chat and displays them in the extension prompt
 * @param {object[]} chat Array of chat messages
 */
async function rearrangeChat(chat) {
    try {
        // Clear the extension prompt
        setExtensionPrompt(EXTENSION_PROMPT_TAG, '', settings.position, settings.depth, settings.include_wi);
        setExtensionPrompt(EXTENSION_PROMPT_TAG_DB, '', settings.file_position_db, settings.file_depth_db, settings.include_wi, settings.file_depth_role_db);

        if (settings.enabled_files) {
            await processFiles(chat);
        }

        if (!settings.enabled_chats) {
            return;
        }

        const chatId = getCurrentChatId();

        if (!chatId || !Array.isArray(chat)) {
            console.debug('Vectors: No chat selected');
            return;
        }

        if (chat.length < settings.protect) {
            console.debug(`Vectors: Not enough messages to rearrange (less than ${settings.protect})`);
            return;
        }

        const queryText = getQueryText(chat);

        if (queryText.length === 0) {
            console.debug('Vectors: No text to query');
            return;
        }

        // Get the most relevant messages, excluding the last few
        const queryResults = await queryCollection(chatId, queryText, settings.insert);
        const queryHashes = queryResults.hashes.filter(onlyUnique);
        const queriedMessages = [];
        const insertedHashes = new Set();
        const retainMessages = chat.slice(-settings.protect);

        for (const message of chat) {
            if (retainMessages.includes(message) || !message.mes) {
                continue;
            }
            const hash = getStringHash(substituteParams(message.mes));
            if (queryHashes.includes(hash) && !insertedHashes.has(hash)) {
                queriedMessages.push(message);
                insertedHashes.add(hash);
            }
        }

        // Rearrange queried messages to match query order
        // Order is reversed because more relevant are at the lower indices
        queriedMessages.sort((a, b) => queryHashes.indexOf(getStringHash(substituteParams(b.mes))) - queryHashes.indexOf(getStringHash(substituteParams(a.mes))));

        // Remove queried messages from the original chat array
        for (const message of chat) {
            if (queriedMessages.includes(message)) {
                chat.splice(chat.indexOf(message), 1);
            }
        }

        if (queriedMessages.length === 0) {
            console.debug('Vectors: No relevant messages found');
            return;
        }

        // Format queried messages into a single string
        const insertedText = getPromptText(queriedMessages);
        setExtensionPrompt(EXTENSION_PROMPT_TAG, insertedText, settings.position, settings.depth, settings.include_wi);
    } catch (error) {
        console.error('Vectors: Failed to rearrange chat', error);
    }
}

/**
 * @param {any[]} queriedMessages
 * @returns {string}
 */
function getPromptText(queriedMessages) {
    const queriedText = queriedMessages.map(x => collapseNewlines(`${x.name}: ${x.mes}`).trim()).join('\n\n');
    console.log('Vectors: relevant past messages found.\n', queriedText);
    return substituteParams(settings.template.replace(/{{text}}/i, queriedText));
}

window['vectors_rearrangeChat'] = rearrangeChat;

const onChatEvent = debounce(async () => await moduleWorker.update(), 500);

/**
 * Gets the text to query from the chat
 * @param {object[]} chat Chat messages
 * @returns {string} Text to query
 */
async function getQueryText(chat) {
    let queryText = '';
    let i = 0;

    let hashedMessages = chat.map(x => ({ text: String(substituteParams(x.mes)) }));

    if (settings.summarize && settings.summarize_sent) {
        hashedMessages = await summarize(hashedMessages, settings.summary_source);
    }

    for (const message of hashedMessages.slice().reverse()) {
        if (message.text) {
            queryText += message.text + '\n';
            i++;
        }

        if (i === settings.query) {
            break;
        }
    }

    return collapseNewlines(queryText).trim();
}

/**
 * Gets the saved hashes for a collection
* @param {string} collectionId
* @returns {Promise<number[]>} Saved hashes
*/
async function getSavedHashes(collectionId) {
    const response = await fetch('/api/vector/list', {
        method: 'POST',
        headers: getRequestHeaders(),
        body: JSON.stringify({
            collectionId: collectionId,
            source: settings.source,
        }),
    });

    if (!response.ok) {
        throw new Error(`Failed to get saved hashes for collection ${collectionId}`);
    }

    const hashes = await response.json();
    return hashes;
}

function getVectorHeaders() {
    const headers = getRequestHeaders();
    switch (settings.source) {
        case 'extras':
            addExtrasHeaders(headers);
            break;
        case 'togetherai':
            addTogetherAiHeaders(headers);
            break;
        case 'openai':
            addOpenAiHeaders(headers);
            break;
        default:
            break;
    }
    return headers;
}

/**
 * Add headers for the Extras API source.
 * @param {object} headers Headers object
 */
function addExtrasHeaders(headers) {
    console.log(`Vector source is extras, populating API URL: ${extension_settings.apiUrl}`);
    Object.assign(headers, {
        'X-Extras-Url': extension_settings.apiUrl,
        'X-Extras-Key': extension_settings.apiKey,
    });
}

/**
 * Add headers for the TogetherAI API source.
 * @param {object} headers Headers object
 */
function addTogetherAiHeaders(headers) {
    Object.assign(headers, {
        'X-Togetherai-Model': extension_settings.vectors.togetherai_model,
    });
}

/**
 * Add headers for the OpenAI API source.
 * @param {object} headers Header object
 */
function addOpenAiHeaders(headers) {
    Object.assign(headers, {
        'X-OpenAI-Model': extension_settings.vectors.openai_model,
    });
}

/**
 * Inserts vector items into a collection
 * @param {string} collectionId - The collection to insert into
 * @param {{ hash: number, text: string }[]} items - The items to insert
 * @returns {Promise<void>}
 */
async function insertVectorItems(collectionId, items) {
    if (settings.source === 'openai' && !secret_state[SECRET_KEYS.OPENAI] ||
        settings.source === 'palm' && !secret_state[SECRET_KEYS.MAKERSUITE] ||
        settings.source === 'mistral' && !secret_state[SECRET_KEYS.MISTRALAI] ||
        settings.source === 'togetherai' && !secret_state[SECRET_KEYS.TOGETHERAI] ||
        settings.source === 'nomicai' && !secret_state[SECRET_KEYS.NOMICAI]) {
        throw new Error('Vectors: API key missing', { cause: 'api_key_missing' });
    }

    if (settings.source === 'extras' && !modules.includes('embeddings')) {
        throw new Error('Vectors: Embeddings module missing', { cause: 'extras_module_missing' });
    }

    const headers = getVectorHeaders();

    const response = await fetch('/api/vector/insert', {
        method: 'POST',
        headers: headers,
        body: JSON.stringify({
            collectionId: collectionId,
            items: items,
            source: settings.source,
        }),
    });

    if (!response.ok) {
        throw new Error(`Failed to insert vector items for collection ${collectionId}`);
    }
}

/**
 * Deletes vector items from a collection
 * @param {string} collectionId - The collection to delete from
 * @param {number[]} hashes - The hashes of the items to delete
 * @returns {Promise<void>}
 */
async function deleteVectorItems(collectionId, hashes) {
    const response = await fetch('/api/vector/delete', {
        method: 'POST',
        headers: getRequestHeaders(),
        body: JSON.stringify({
            collectionId: collectionId,
            hashes: hashes,
            source: settings.source,
        }),
    });

    if (!response.ok) {
        throw new Error(`Failed to delete vector items for collection ${collectionId}`);
    }
}

/**
 * @param {string} collectionId - The collection to query
 * @param {string} searchText - The text to query
 * @param {number} topK - The number of results to return
 * @returns {Promise<{ hashes: number[], metadata: object[]}>} - Hashes of the results
 */
async function queryCollection(collectionId, searchText, topK) {
    const headers = getVectorHeaders();

    const response = await fetch('/api/vector/query', {
        method: 'POST',
        headers: headers,
        body: JSON.stringify({
            collectionId: collectionId,
            searchText: searchText,
            topK: topK,
            source: settings.source,
        }),
    });

    if (!response.ok) {
        throw new Error(`Failed to query collection ${collectionId}`);
    }

    return await response.json();
}

/**
 * Queries multiple collections for a given text.
 * @param {string[]} collectionIds - Collection IDs to query
 * @param {string} searchText - Text to query
 * @param {number} topK - Number of results to return
 * @returns {Promise<Record<string, { hashes: number[], metadata: object[] }>>} - Results mapped to collection IDs
 */
async function queryMultipleCollections(collectionIds, searchText, topK) {
    const headers = getVectorHeaders();

    const response = await fetch('/api/vector/query-multi', {
        method: 'POST',
        headers: headers,
        body: JSON.stringify({
            collectionIds: collectionIds,
            searchText: searchText,
            topK: topK,
            source: settings.source,
        }),
    });

    if (!response.ok) {
        throw new Error('Failed to query multiple collections');
    }

    return await response.json();
}

/**
 * Purges the vector index for a collection.
 * @param {string} collectionId Collection ID to purge
 * @returns <Promise<boolean>> True if deleted, false if not
 */
async function purgeVectorIndex(collectionId) {
    try {
        if (!settings.enabled_chats) {
            return true;
        }

        const response = await fetch('/api/vector/purge', {
            method: 'POST',
            headers: getRequestHeaders(),
            body: JSON.stringify({
                collectionId: collectionId,
            }),
        });

        if (!response.ok) {
            throw new Error(`Could not delete vector index for collection ${collectionId}`);
        }

        console.log(`Vectors: Purged vector index for collection ${collectionId}`);
        return true;
    } catch (error) {
        console.error('Vectors: Failed to purge', error);
        return false;
    }
}

function toggleSettings() {
    $('#vectors_files_settings').toggle(!!settings.enabled_files);
    $('#vectors_chats_settings').toggle(!!settings.enabled_chats);
    $('#together_vectorsModel').toggle(settings.source === 'togetherai');
    $('#openai_vectorsModel').toggle(settings.source === 'openai');
    $('#nomicai_apiKey').toggle(settings.source === 'nomicai');
}

async function onPurgeClick() {
    const chatId = getCurrentChatId();
    if (!chatId) {
        toastr.info('No chat selected', 'Purge aborted');
        return;
    }
    if (await purgeVectorIndex(chatId)) {
        toastr.success('Vector index purged', 'Purge successful');
    } else {
        toastr.error('Failed to purge vector index', 'Purge failed');
    }
}

async function onViewStatsClick() {
    const chatId = getCurrentChatId();
    if (!chatId) {
        toastr.info('No chat selected');
        return;
    }

    const hashesInCollection = await getSavedHashes(chatId);
    const totalHashes = hashesInCollection.length;
    const uniqueHashes = hashesInCollection.filter(onlyUnique).length;

    toastr.info(`Total hashes: <b>${totalHashes}</b><br>
    Unique hashes: <b>${uniqueHashes}</b><br><br>
    I'll mark collected messages with a green circle.`,
    `Stats for chat ${chatId}`,
    { timeOut: 10000, escapeHtml: false });

    const chat = getContext().chat;
    for (const message of chat) {
        if (hashesInCollection.includes(getStringHash(substituteParams(message.mes)))) {
            const messageElement = $(`.mes[mesid="${chat.indexOf(message)}"]`);
            messageElement.addClass('vectorized');
        }
    }

}

jQuery(async () => {
    if (!extension_settings.vectors) {
        extension_settings.vectors = settings;
    }

    // Migrate from old settings
    if (settings['enabled']) {
        settings.enabled_chats = true;
    }

    Object.assign(settings, extension_settings.vectors);

    // Migrate from TensorFlow to Transformers
    settings.source = settings.source !== 'local' ? settings.source : 'transformers';
    const template = await renderExtensionTemplateAsync(MODULE_NAME, 'settings');
    $('#extensions_settings2').append(template);
    $('#vectors_enabled_chats').prop('checked', settings.enabled_chats).on('input', () => {
        settings.enabled_chats = $('#vectors_enabled_chats').prop('checked');
        Object.assign(extension_settings.vectors, settings);
        saveSettingsDebounced();
        toggleSettings();
    });
    $('#vectors_modelWarning').hide();
    $('#vectors_enabled_files').prop('checked', settings.enabled_files).on('input', () => {
        settings.enabled_files = $('#vectors_enabled_files').prop('checked');
        Object.assign(extension_settings.vectors, settings);
        saveSettingsDebounced();
        toggleSettings();
    });
    $('#vectors_source').val(settings.source).on('change', () => {
        settings.source = String($('#vectors_source').val());
        Object.assign(extension_settings.vectors, settings);
        saveSettingsDebounced();
        toggleSettings();
    });
    $('#api_key_nomicai').on('change', () => {
        const nomicKey = String($('#api_key_nomicai').val()).trim();
        if (nomicKey.length) {
            writeSecret(SECRET_KEYS.NOMICAI, nomicKey);
        }
        saveSettingsDebounced();
    });
    $('#vectors_togetherai_model').val(settings.togetherai_model).on('change', () => {
        $('#vectors_modelWarning').show();
        settings.togetherai_model = String($('#vectors_togetherai_model').val());
        Object.assign(extension_settings.vectors, settings);
        saveSettingsDebounced();
    });
    $('#vectors_openai_model').val(settings.openai_model).on('change', () => {
        $('#vectors_modelWarning').show();
        settings.openai_model = String($('#vectors_openai_model').val());
        Object.assign(extension_settings.vectors, settings);
        saveSettingsDebounced();
    });
    $('#vectors_template').val(settings.template).on('input', () => {
        settings.template = String($('#vectors_template').val());
        Object.assign(extension_settings.vectors, settings);
        saveSettingsDebounced();
    });
    $('#vectors_depth').val(settings.depth).on('input', () => {
        settings.depth = Number($('#vectors_depth').val());
        Object.assign(extension_settings.vectors, settings);
        saveSettingsDebounced();
    });
    $('#vectors_protect').val(settings.protect).on('input', () => {
        settings.protect = Number($('#vectors_protect').val());
        Object.assign(extension_settings.vectors, settings);
        saveSettingsDebounced();
    });
    $('#vectors_insert').val(settings.insert).on('input', () => {
        settings.insert = Number($('#vectors_insert').val());
        Object.assign(extension_settings.vectors, settings);
        saveSettingsDebounced();
    });
    $('#vectors_query').val(settings.query).on('input', () => {
        settings.query = Number($('#vectors_query').val());
        Object.assign(extension_settings.vectors, settings);
        saveSettingsDebounced();
    });
    $(`input[name="vectors_position"][value="${settings.position}"]`).prop('checked', true);
    $('input[name="vectors_position"]').on('change', () => {
        settings.position = Number($('input[name="vectors_position"]:checked').val());
        Object.assign(extension_settings.vectors, settings);
        saveSettingsDebounced();
    });
    $('#vectors_vectorize_all').on('click', onVectorizeAllClick);
    $('#vectors_purge').on('click', onPurgeClick);
    $('#vectors_view_stats').on('click', onViewStatsClick);

    $('#vectors_size_threshold').val(settings.size_threshold).on('input', () => {
        settings.size_threshold = Number($('#vectors_size_threshold').val());
        Object.assign(extension_settings.vectors, settings);
        saveSettingsDebounced();
    });

    $('#vectors_chunk_size').val(settings.chunk_size).on('input', () => {
        settings.chunk_size = Number($('#vectors_chunk_size').val());
        Object.assign(extension_settings.vectors, settings);
        saveSettingsDebounced();
    });

    $('#vectors_chunk_count').val(settings.chunk_count).on('input', () => {
        settings.chunk_count = Number($('#vectors_chunk_count').val());
        Object.assign(extension_settings.vectors, settings);
        saveSettingsDebounced();
    });

    $('#vectors_include_wi').prop('checked', settings.include_wi).on('input', () => {
        settings.include_wi = !!$('#vectors_include_wi').prop('checked');
        Object.assign(extension_settings.vectors, settings);
        saveSettingsDebounced();
    });

    $('#vectors_summarize').prop('checked', settings.summarize).on('input', () => {
        settings.summarize = !!$('#vectors_summarize').prop('checked');
        Object.assign(extension_settings.vectors, settings);
        saveSettingsDebounced();
    });

    $('#vectors_summarize_user').prop('checked', settings.summarize_sent).on('input', () => {
        settings.summarize_sent = !!$('#vectors_summarize_user').prop('checked');
        Object.assign(extension_settings.vectors, settings);
        saveSettingsDebounced();
    });

    $('#vectors_summary_source').val(settings.summary_source).on('change', () => {
        settings.summary_source = String($('#vectors_summary_source').val());
        Object.assign(extension_settings.vectors, settings);
        saveSettingsDebounced();
    });

    $('#vectors_summary_prompt').val(settings.summary_prompt).on('input', () => {
        settings.summary_prompt = String($('#vectors_summary_prompt').val());
        Object.assign(extension_settings.vectors, settings);
        saveSettingsDebounced();
    });

    $('#vectors_message_chunk_size').val(settings.message_chunk_size).on('input', () => {
        settings.message_chunk_size = Number($('#vectors_message_chunk_size').val());
        Object.assign(extension_settings.vectors, settings);
        saveSettingsDebounced();
    });

    $('#vectors_size_threshold_db').val(settings.size_threshold_db).on('input', () => {
        settings.size_threshold_db = Number($('#vectors_size_threshold_db').val());
        Object.assign(extension_settings.vectors, settings);
        saveSettingsDebounced();
    });

    $('#vectors_chunk_size_db').val(settings.chunk_size_db).on('input', () => {
        settings.chunk_size_db = Number($('#vectors_chunk_size_db').val());
        Object.assign(extension_settings.vectors, settings);
        saveSettingsDebounced();
    });

    $('#vectors_chunk_count_db').val(settings.chunk_count_db).on('input', () => {
        settings.chunk_count_db = Number($('#vectors_chunk_count_db').val());
        Object.assign(extension_settings.vectors, settings);
        saveSettingsDebounced();
    });

    $('#vectors_file_template_db').val(settings.file_template_db).on('input', () => {
        settings.file_template_db = String($('#vectors_file_template_db').val());
        Object.assign(extension_settings.vectors, settings);
        saveSettingsDebounced();
    });

    $(`input[name="vectors_file_position_db"][value="${settings.file_position_db}"]`).prop('checked', true);
    $('input[name="vectors_file_position_db"]').on('change', () => {
        settings.file_position_db = Number($('input[name="vectors_file_position_db"]:checked').val());
        Object.assign(extension_settings.vectors, settings);
        saveSettingsDebounced();
    });

    $('#vectors_file_depth_db').val(settings.file_depth_db).on('input', () => {
        settings.file_depth_db = Number($('#vectors_file_depth_db').val());
        Object.assign(extension_settings.vectors, settings);
        saveSettingsDebounced();
    });

    $('#vectors_file_depth_role_db').val(settings.file_depth_role_db).on('input', () => {
        settings.file_depth_role_db = Number($('#vectors_file_depth_role_db').val());
        Object.assign(extension_settings.vectors, settings);
        saveSettingsDebounced();
    });

    const validSecret = !!secret_state[SECRET_KEYS.NOMICAI];
    const placeholder = validSecret ? '✔️ Key saved' : '❌ Missing key';
    $('#api_key_nomicai').attr('placeholder', placeholder);

    toggleSettings();
    eventSource.on(event_types.MESSAGE_DELETED, onChatEvent);
    eventSource.on(event_types.MESSAGE_EDITED, onChatEvent);
    eventSource.on(event_types.MESSAGE_SENT, onChatEvent);
    eventSource.on(event_types.MESSAGE_RECEIVED, onChatEvent);
    eventSource.on(event_types.MESSAGE_SWIPED, onChatEvent);
    eventSource.on(event_types.CHAT_DELETED, purgeVectorIndex);
    eventSource.on(event_types.GROUP_CHAT_DELETED, purgeVectorIndex);
});<|MERGE_RESOLUTION|>--- conflicted
+++ resolved
@@ -1,12 +1,8 @@
-<<<<<<< HEAD
-import { eventSource, event_types, extension_prompt_roles, extension_prompt_types, getCurrentChatId, getRequestHeaders, is_send_press, saveSettingsDebounced, setExtensionPrompt, substituteParams } from '../../../script.js';
-import { getDataBankAttachments, getFileAttachment } from '../../chats.js';
-import { ModuleWorkerWrapper, extension_settings, getContext, modules, renderExtensionTemplateAsync } from '../../extensions.js';
-=======
 import {
     eventSource,
     event_types,
     extension_prompt_types,
+    extension_prompt_roles,
     getCurrentChatId,
     getRequestHeaders,
     is_send_press,
@@ -23,10 +19,10 @@
     renderExtensionTemplateAsync,
     doExtrasFetch, getApiUrl,
 } from '../../extensions.js';
->>>>>>> cc1c3f17
 import { collapseNewlines } from '../../power-user.js';
 import { SECRET_KEYS, secret_state, writeSecret } from '../../secrets.js';
-import { debounce, getStringHash as calculateHash, waitUntilCondition, onlyUnique, splitRecursive, getFileText } from '../../utils.js';
+import { getDataBankAttachments, getFileAttachment } from '../../chats.js';
+import { debounce, getStringHash as calculateHash, waitUntilCondition, onlyUnique, splitRecursive } from '../../utils.js';
 
 const MODULE_NAME = 'vectors';
 
@@ -332,7 +328,7 @@
         }
 
         if (dataBankCollectionIds.length) {
-            const queryText = getQueryText(chat);
+            const queryText = await getQueryText(chat);
             await injectDataBankChunks(queryText, dataBankCollectionIds);
         }
 
@@ -365,7 +361,7 @@
                 await vectorizeFile(fileText, fileName, collectionId, settings.chunk_size);
             }
 
-            const queryText = getQueryText(chat);
+            const queryText = await getQueryText(chat);
             const fileChunks = await retrieveFileChunks(queryText, collectionId);
 
             message.mes = `${fileChunks}\n\n${message.mes}`;
@@ -473,7 +469,7 @@
             return;
         }
 
-        const queryText = getQueryText(chat);
+        const queryText = await getQueryText(chat);
 
         if (queryText.length === 0) {
             console.debug('Vectors: No text to query');
@@ -539,7 +535,7 @@
 /**
  * Gets the text to query from the chat
  * @param {object[]} chat Chat messages
- * @returns {string} Text to query
+ * @returns {Promise<string>} Text to query
  */
 async function getQueryText(chat) {
     let queryText = '';
